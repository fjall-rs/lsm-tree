use criterion::{criterion_group, criterion_main, Criterion};
use lsm_tree::{InternalValue, Memtable};
use nanoid::nanoid;

<<<<<<< HEAD
fn memtable_get_upper_bound(c: &mut Criterion) {
    c.bench_function("memtable get", |b| {
        let memtable = Memtable::default();

        for _ in 0..1_000_000 {
            memtable.insert(InternalValue::from_components(
                format!("abc_{}", nanoid!()).as_bytes(),
                vec![],
                0,
                lsm_tree::ValueType::Value,
            ));
        }
=======
fn memtable_get_hit(c: &mut Criterion) {
    let memtable = Memtable::default();

    memtable.insert(InternalValue::from_components(
        "abc_w5wa35aw35naw",
        vec![1, 2, 3],
        0,
        lsm_tree::ValueType::Value,
    ));

    for _ in 0..1_000_000 {
        memtable.insert(InternalValue::from_components(
            format!("abc_{}", nanoid!()).as_bytes(),
            vec![],
            0,
            lsm_tree::ValueType::Value,
        ));
    }
>>>>>>> e9409ff0

        b.iter(|| {
            assert_eq!(
                [1, 2, 3],
                &*memtable.get("abc_w5wa35aw35naw", None).unwrap().value,
            )
        });
    });
}

fn memtable_get_snapshot(c: &mut Criterion) {
    let memtable = Memtable::default();

    memtable.insert(InternalValue::from_components(
        "abc_w5wa35aw35naw",
        vec![1, 2, 3],
        0,
        lsm_tree::ValueType::Value,
    ));
    memtable.insert(InternalValue::from_components(
        "abc_w5wa35aw35naw",
        vec![1, 2, 3, 4],
        1,
        lsm_tree::ValueType::Value,
    ));

    for _ in 0..1_000_000 {
        memtable.insert(InternalValue::from_components(
            format!("abc_{}", nanoid!()).as_bytes(),
            vec![],
            0,
            lsm_tree::ValueType::Value,
        ));
    }

    c.bench_function("memtable get snapshot", |b| {
        b.iter(|| {
            assert_eq!(
                [1, 2, 3],
                &*memtable.get("abc_w5wa35aw35naw", Some(1)).unwrap().value,
            );
        });
    });
}

fn memtable_get_miss(c: &mut Criterion) {
    let memtable = Memtable::default();

    for _ in 0..1_000_000 {
        memtable.insert(InternalValue::from_components(
            format!("abc_{}", nanoid!()).as_bytes(),
            vec![],
            0,
            lsm_tree::ValueType::Value,
        ));
    }

    c.bench_function("memtable get miss", |b| {
        b.iter(|| assert!(memtable.get("abc_564321", None).is_none()));
    });
}

fn memtable_highest_seqno(c: &mut Criterion) {
    c.bench_function("memtable highest seqno", |b| {
        let memtable = Memtable::default();

        for x in 0..100_000 {
            memtable.insert(InternalValue::from_components(
                format!("abc_{}", nanoid!()).as_bytes(),
                vec![],
                x,
                lsm_tree::ValueType::Value,
            ));
        }

        b.iter(|| {
            assert_eq!(Some(99_999), memtable.get_highest_seqno());
        });
    });
}

<<<<<<< HEAD
fn memtable_highest_seqno(c: &mut Criterion) {
    c.bench_function("memtable highest seqno", |b| {
        let memtable = Memtable::default();

        for x in 0..100_000 {
            memtable.insert(InternalValue::from_components(
                format!("abc_{}", nanoid!()).as_bytes(),
                vec![],
                x,
                lsm_tree::ValueType::Value,
            ));
        }

        b.iter(|| {
            assert_eq!(Some(99_999), memtable.get_highest_seqno());
        });
    });
}

criterion_group!(benches, memtable_get_upper_bound, memtable_highest_seqno);
=======
criterion_group!(
    benches,
    memtable_get_hit,
    memtable_get_snapshot,
    memtable_get_miss,
    memtable_highest_seqno
);
>>>>>>> e9409ff0
criterion_main!(benches);<|MERGE_RESOLUTION|>--- conflicted
+++ resolved
@@ -2,20 +2,6 @@
 use lsm_tree::{InternalValue, Memtable};
 use nanoid::nanoid;
 
-<<<<<<< HEAD
-fn memtable_get_upper_bound(c: &mut Criterion) {
-    c.bench_function("memtable get", |b| {
-        let memtable = Memtable::default();
-
-        for _ in 0..1_000_000 {
-            memtable.insert(InternalValue::from_components(
-                format!("abc_{}", nanoid!()).as_bytes(),
-                vec![],
-                0,
-                lsm_tree::ValueType::Value,
-            ));
-        }
-=======
 fn memtable_get_hit(c: &mut Criterion) {
     let memtable = Memtable::default();
 
@@ -34,7 +20,6 @@
             lsm_tree::ValueType::Value,
         ));
     }
->>>>>>> e9409ff0
 
         b.iter(|| {
             assert_eq!(
@@ -116,28 +101,6 @@
     });
 }
 
-<<<<<<< HEAD
-fn memtable_highest_seqno(c: &mut Criterion) {
-    c.bench_function("memtable highest seqno", |b| {
-        let memtable = Memtable::default();
-
-        for x in 0..100_000 {
-            memtable.insert(InternalValue::from_components(
-                format!("abc_{}", nanoid!()).as_bytes(),
-                vec![],
-                x,
-                lsm_tree::ValueType::Value,
-            ));
-        }
-
-        b.iter(|| {
-            assert_eq!(Some(99_999), memtable.get_highest_seqno());
-        });
-    });
-}
-
-criterion_group!(benches, memtable_get_upper_bound, memtable_highest_seqno);
-=======
 criterion_group!(
     benches,
     memtable_get_hit,
@@ -145,5 +108,4 @@
     memtable_get_miss,
     memtable_highest_seqno
 );
->>>>>>> e9409ff0
 criterion_main!(benches);