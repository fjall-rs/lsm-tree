--- conflicted
+++ resolved
@@ -148,16 +148,13 @@
     for comp_type in [
         //CompressionType::None,
         CompressionType::Lz4,
-<<<<<<< HEAD
+        CompressionType::Miniz(3),
         CompressionType::Miniz(6),
         CompressionType::Zstd(-3),
         CompressionType::Zstd(-1),
         CompressionType::Zstd(1),
         CompressionType::Zstd(3),
         CompressionType::Zstd(12),
-=======
-        //CompressionType::Miniz(3),
->>>>>>> 87246114
     ] {
         for block_size in [1, 4, 8, 16, 32, 64, 128] {
             let block_size = block_size * 1_024;
