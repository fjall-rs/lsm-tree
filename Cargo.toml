[package]
name = "lsm-tree"
description = "A K.I.S.S. implementation of log-structured merge trees (LSM-trees/LSMTs)"
license = "MIT OR Apache-2.0"
version = "3.0.0"
edition = "2021"
rust-version = "1.82.0"
readme = "README.md"
include = ["src/**/*", "LICENSE-APACHE", "LICENSE-MIT", "README.md"]
repository = "https://github.com/fjall-rs/lsm-tree"
homepage = "https://github.com/fjall-rs/lsm-tree"
keywords = ["database", "lsmt", "lsm", "rocksdb", "leveldb"]
categories = ["data-structures", "database-implementations", "algorithms"]

[lib]
name = "lsm_tree"
path = "src/lib.rs"

[features]
default = []
lz4 = ["dep:lz4_flex"]
# bytes = ["value-log/bytes"] # TODO: restore
use_unsafe = []
bloom_use_unsafe = []
metrics = []

[dependencies]
byteorder = "1.5.0"
<<<<<<< HEAD
double-ended-peekable = "0.1.0"
enum_dispatch = "0.3.13"
equivalent = "1.0.2"
guardian = "1.1.0"
=======
crossbeam-skiplist = "0.1.3"
enum_dispatch = "0.3.13"
>>>>>>> 93a76702
interval-heap = "0.0.5"
log = "0.4.27"
lz4_flex = { version = "0.11.5", optional = true, default-features = false }
quick_cache = { version = "0.6.16", default-features = false, features = [] }
rustc-hash = "2.1.1"
self_cell = "1.2.0"
tempfile = "3.20.0"
value-log = { git = "https://github.com/fjall-rs/value-log", rev = "1075697727579e5a885b9b88533dc9128d79780e", default-features = false, features = [
] }
varint-rs = "2.2.0"
xxhash-rust = { version = "0.8.15", features = ["xxh3"] }

[dev-dependencies]
criterion = { version = "0.5.1", features = ["html_reports"] }
fs_extra = "1.3.0"
nanoid = "0.4.0"
<<<<<<< HEAD
rand = "0.9.0"
test-log = "0.2.16"
quickcheck = "1.0.3"

# half 2.5.0 has MSRV 1.81
half = "=2.4.0"
=======
rand = "0.9.2"
test-log = "0.2.18"
>>>>>>> 93a76702

[package.metadata.cargo-all-features]
denylist = []

[[bench]]
name = "tli"
harness = false
path = "benches/tli.rs"
required-features = []

[[bench]]
name = "merge"
harness = false
path = "benches/merge.rs"
required-features = []

[[bench]]
name = "memtable"
harness = false
path = "benches/memtable.rs"
required-features = []

[[bench]]
name = "bloom"
harness = false
path = "benches/bloom.rs"
required-features = []

[[bench]]
name = "block"
harness = false
path = "benches/block.rs"
required-features = ["lz4"]

[[bench]]
name = "tree"
harness = false
path = "benches/tree.rs"
required-features = ["lz4"]

[[bench]]
name = "level_manifest"
harness = false
path = "benches/level_manifest.rs"
required-features = []

[[bench]]
name = "fd_table"
harness = false
path = "benches/fd_table.rs"
required-features = []

[[bench]]
name = "partition_point"
harness = false
path = "benches/partition_point.rs"
required-features = []<|MERGE_RESOLUTION|>--- conflicted
+++ resolved
@@ -26,15 +26,9 @@
 
 [dependencies]
 byteorder = "1.5.0"
-<<<<<<< HEAD
-double-ended-peekable = "0.1.0"
+crossbeam-skiplist = "0.1.3"
 enum_dispatch = "0.3.13"
 equivalent = "1.0.2"
-guardian = "1.1.0"
-=======
-crossbeam-skiplist = "0.1.3"
-enum_dispatch = "0.3.13"
->>>>>>> 93a76702
 interval-heap = "0.0.5"
 log = "0.4.27"
 lz4_flex = { version = "0.11.5", optional = true, default-features = false }
@@ -51,17 +45,9 @@
 criterion = { version = "0.5.1", features = ["html_reports"] }
 fs_extra = "1.3.0"
 nanoid = "0.4.0"
-<<<<<<< HEAD
-rand = "0.9.0"
-test-log = "0.2.16"
 quickcheck = "1.0.3"
-
-# half 2.5.0 has MSRV 1.81
-half = "=2.4.0"
-=======
 rand = "0.9.2"
 test-log = "0.2.18"
->>>>>>> 93a76702
 
 [package.metadata.cargo-all-features]
 denylist = []
