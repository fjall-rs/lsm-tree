[package]
name = "lsm-tree"
description = "A K.I.S.S. implementation of log-structured merge trees (LSM-trees/LSMTs)"
license = "MIT OR Apache-2.0"
version = "2.0.0"
edition = "2021"
rust-version = "1.74.0"
readme = "README.md"
include = ["src/**/*", "LICENSE-APACHE", "LICENSE-MIT", "README.md"]
repository = "https://github.com/fjall-rs/lsm-tree"
homepage = "https://github.com/fjall-rs/lsm-tree"
keywords = ["database", "lsmt", "lsm", "rocksdb", "leveldb"]
categories = ["data-structures", "database-implementations", "algorithms"]

[lib]
name = "lsm_tree"
path = "src/lib.rs"

[features]
default = []
lz4 = ["dep:lz4_flex"]
miniz = ["dep:miniz_oxide"]
bloom = ["dep:seahash"]
all = ["bloom", "lz4", "miniz"]

[package.metadata.cargo-all-features]
denylist = ["all"]

[dependencies]
byteorder = "1.5.0"
crc32fast = "1.4.2"
crossbeam-skiplist = "0.1.3"
double-ended-peekable = "0.1.0"
enum_dispatch = "0.3.13"
log = "0.4.21"
lz4_flex = { version = "0.11.3", optional = true }
miniz_oxide = { version = "0.7.3", optional = true }
path-absolutize = "3.1.1"
quick_cache = { version = "0.6.0", default-features = false, features = [
  "ahash",
] }
seahash = { version = "4.1.0", optional = true }
self_cell = "1.0.4"
smallvec = { version = "1.13.2" }
tempfile = "3.10.1"
value-log = { path = "../value-log" }
varint-rs = "2.2.0"

[dev-dependencies]
criterion = { version = "0.5.1", features = ["html_reports"] }
fs_extra = "1.3.0"
nanoid = "0.4.0"
test-log = "0.2.16"

[[bench]]
name = "block"
harness = false
path = "benches/block.rs"
required-features = ["lz4", "miniz"]

<<<<<<< HEAD
[[bench]]
name = "tree"
harness = false
path = "benches/tree.rs"
required-features = ["lz4", "miniz"]

[[bench]]
name = "bloom"
harness = false
path = "benches/bloom.rs"
required-features = ["bloom"]
=======
# [[bench]]
# name = "level_manifest"
# harness = false
# path = "benches/level_manifest.rs"
# required-features = []
>>>>>>> 019e721e

# [[bench]]
# name = "fd_table"
# harness = false
# path = "benches/fd_table.rs"
# required-features = []

[[bench]]
name = "tree"
harness = false
path = "benches/tree.rs"
required-features = []<|MERGE_RESOLUTION|>--- conflicted
+++ resolved
@@ -58,25 +58,11 @@
 path = "benches/block.rs"
 required-features = ["lz4", "miniz"]
 
-<<<<<<< HEAD
-[[bench]]
-name = "tree"
-harness = false
-path = "benches/tree.rs"
-required-features = ["lz4", "miniz"]
-
-[[bench]]
-name = "bloom"
-harness = false
-path = "benches/bloom.rs"
-required-features = ["bloom"]
-=======
 # [[bench]]
 # name = "level_manifest"
 # harness = false
 # path = "benches/level_manifest.rs"
 # required-features = []
->>>>>>> 019e721e
 
 # [[bench]]
 # name = "fd_table"
@@ -85,7 +71,13 @@
 # required-features = []
 
 [[bench]]
+name = "bloom"
+harness = false
+path = "benches/bloom.rs"
+required-features = ["bloom"]
+
+[[bench]]
 name = "tree"
 harness = false
 path = "benches/tree.rs"
-required-features = []+required-features = ["lz4", "miniz"]