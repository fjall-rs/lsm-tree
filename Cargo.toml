[package]
name = "lsm-tree"
description = "A K.I.S.S. implementation of log-structured merge trees (LSM-trees/LSMTs)"
license = "MIT OR Apache-2.0"
<<<<<<< HEAD
version = "3.0.0"
=======
version = "2.8.0"
>>>>>>> e069bfdc
edition = "2021"
rust-version = "1.75.0"
readme = "README.md"
include = ["src/**/*", "LICENSE-APACHE", "LICENSE-MIT", "README.md"]
repository = "https://github.com/fjall-rs/lsm-tree"
homepage = "https://github.com/fjall-rs/lsm-tree"
keywords = ["database", "lsmt", "lsm", "rocksdb", "leveldb"]
categories = ["data-structures", "database-implementations", "algorithms"]

[lib]
name = "lsm_tree"
path = "src/lib.rs"

[features]
default = []
lz4 = ["dep:lz4_flex"]
miniz = ["dep:miniz_oxide"]
bytes = ["value-log/bytes"]

[dependencies]
byteorder = "1.5.0"
crossbeam-skiplist = "0.1.3"
double-ended-peekable = "0.1.0"
enum_dispatch = "0.3.13"
guardian = "1.1.0"
interval-heap = "0.0.5"
log = "0.4.22"
lz4_flex = { version = "0.11.3", optional = true, default-features = false }
miniz_oxide = { version = "0.8.0", optional = true }
path-absolutize = "3.1.1"
quick_cache = { version = "0.6.5", default-features = false, features = [] }
rustc-hash = "2.0.0"
self_cell = "1.0.4"
tempfile = "3.12.0"
value-log = { version = "~1.8", default-features = false, features = [] }
varint-rs = "2.2.0"
xxhash-rust = { version = "0.8.12", features = ["xxh3"] }

[dev-dependencies]
criterion = { version = "0.5.1", features = ["html_reports"] }
fs_extra = "1.3.0"
nanoid = "0.4.0"
rand = "0.9.0"
test-log = "0.2.16"

# half 2.5.0 has MSRV 1.81
half = "=2.4.0"

[package.metadata.cargo-all-features]
denylist = []

[[bench]]
name = "tli"
harness = false
path = "benches/tli.rs"
required-features = []

[[bench]]
name = "merge"
harness = false
path = "benches/merge.rs"
required-features = []

[[bench]]
name = "memtable"
harness = false
path = "benches/memtable.rs"
required-features = []

[[bench]]
name = "bloom"
harness = false
path = "benches/bloom.rs"
required-features = []

[[bench]]
name = "block"
harness = false
path = "benches/block.rs"
required-features = ["lz4", "miniz"]

[[bench]]
name = "tree"
harness = false
path = "benches/tree.rs"
required-features = ["lz4", "miniz"]

[[bench]]
name = "level_manifest"
harness = false
path = "benches/level_manifest.rs"
required-features = []

[[bench]]
name = "fd_table"
harness = false
path = "benches/fd_table.rs"
required-features = []

[[bench]]
name = "partition_point"
harness = false
path = "benches/partition_point.rs"
required-features = []<|MERGE_RESOLUTION|>--- conflicted
+++ resolved
@@ -2,11 +2,7 @@
 name = "lsm-tree"
 description = "A K.I.S.S. implementation of log-structured merge trees (LSM-trees/LSMTs)"
 license = "MIT OR Apache-2.0"
-<<<<<<< HEAD
 version = "3.0.0"
-=======
-version = "2.8.0"
->>>>>>> e069bfdc
 edition = "2021"
 rust-version = "1.75.0"
 readme = "README.md"
