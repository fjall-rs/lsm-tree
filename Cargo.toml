[package]
name = "lsm-tree"
description = "A K.I.S.S. implementation of log-structured merge trees (LSM-trees/LSMTs)"
license = "MIT OR Apache-2.0"
<<<<<<< HEAD
version = "3.0.0"
=======
version = "2.10.3"
>>>>>>> 3edef717
edition = "2021"
rust-version = "1.82.0"
readme = "README.md"
include = ["src/**/*", "LICENSE-APACHE", "LICENSE-MIT", "README.md"]
repository = "https://github.com/fjall-rs/lsm-tree"
homepage = "https://github.com/fjall-rs/lsm-tree"
keywords = ["database", "lsmt", "lsm", "rocksdb", "leveldb"]
categories = ["data-structures", "database-implementations", "algorithms"]

[lib]
name = "lsm_tree"
path = "src/lib.rs"

[features]
default = []
lz4 = ["dep:lz4_flex"]
# bytes = ["value-log/bytes"] # TODO: restore
use_unsafe = []
bloom_use_unsafe = []
metrics = []

[dependencies]
byteorder = "1.5.0"
crossbeam-skiplist = "0.1.3"
enum_dispatch = "0.3.13"
interval-heap = "0.0.5"
log = "0.4.27"
lz4_flex = { version = "0.11.5", optional = true, default-features = false }
quick_cache = { version = "0.6.16", default-features = false, features = [] }
rustc-hash = "2.1.1"
self_cell = "1.2.0"
tempfile = "3.20.0"
value-log = { git = "https://github.com/fjall-rs/value-log", branch = "v2", default-features = false, features = [
] }
varint-rs = "2.2.0"
xxhash-rust = { version = "0.8.15", features = ["xxh3"] }

[dev-dependencies]
criterion = { version = "0.5.1", features = ["html_reports"] }
fs_extra = "1.3.0"
nanoid = "0.4.0"
rand = "0.9.2"
test-log = "0.2.18"

# rayon has MSRV 1.80
rayon-core = "=1.12.1"

[package.metadata.cargo-all-features]
denylist = []

[[bench]]
name = "tli"
harness = false
path = "benches/tli.rs"
required-features = []

[[bench]]
name = "merge"
harness = false
path = "benches/merge.rs"
required-features = []

[[bench]]
name = "memtable"
harness = false
path = "benches/memtable.rs"
required-features = []

[[bench]]
name = "bloom"
harness = false
path = "benches/bloom.rs"
required-features = []

[[bench]]
name = "block"
harness = false
path = "benches/block.rs"
required-features = ["lz4"]

[[bench]]
name = "tree"
harness = false
path = "benches/tree.rs"
required-features = ["lz4"]

[[bench]]
name = "level_manifest"
harness = false
path = "benches/level_manifest.rs"
required-features = []

[[bench]]
name = "fd_table"
harness = false
path = "benches/fd_table.rs"
required-features = []

[[bench]]
name = "partition_point"
harness = false
path = "benches/partition_point.rs"
required-features = []<|MERGE_RESOLUTION|>--- conflicted
+++ resolved
@@ -2,11 +2,7 @@
 name = "lsm-tree"
 description = "A K.I.S.S. implementation of log-structured merge trees (LSM-trees/LSMTs)"
 license = "MIT OR Apache-2.0"
-<<<<<<< HEAD
 version = "3.0.0"
-=======
-version = "2.10.3"
->>>>>>> 3edef717
 edition = "2021"
 rust-version = "1.82.0"
 readme = "README.md"
@@ -51,8 +47,6 @@
 rand = "0.9.2"
 test-log = "0.2.18"
 
-# rayon has MSRV 1.80
-rayon-core = "=1.12.1"
 
 [package.metadata.cargo-all-features]
 denylist = []
