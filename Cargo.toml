--- conflicted
+++ resolved
@@ -37,11 +37,7 @@
 rustc-hash = "2.0.0"
 self_cell = "1.0.4"
 tempfile = "3.12.0"
-<<<<<<< HEAD
 value-log = { version = "~1.8", default-features = false, features = [] }
-=======
-value-log = { version = "=1.7.3", default-features = false, features = [] }
->>>>>>> 299298bf
 varint-rs = "2.2.0"
 xxhash-rust = { version = "0.8.12", features = ["xxh3"] }
 
