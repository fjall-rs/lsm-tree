--- conflicted
+++ resolved
@@ -1,11 +1,6 @@
 use crate::{
-<<<<<<< HEAD
     value::{SeqNo, UserKey, UserValue},
     AbstractTree, AnyTree, KvPair,
-=======
-    value::{SeqNo, UserValue},
-    KvPair, Tree, Value,
->>>>>>> 60b7ed99
 };
 use std::ops::RangeBounds;
 
@@ -82,7 +77,7 @@
     /// # Ok::<(), lsm_tree::Error>(())
     /// ```
     #[must_use]
-    pub fn iter(&self) -> impl DoubleEndedIterator<Item = crate::Result<KvPair>> {
+    pub fn iter(&self) -> impl DoubleEndedIterator<Item = crate::Result<KvPair>> + 'static {
         self.tree.iter_with_seqno(self.seqno, None)
     }
 
@@ -109,8 +104,7 @@
     /// # Ok::<(), lsm_tree::Error>(())
     /// ```
     #[must_use]
-<<<<<<< HEAD
-    pub fn keys(&self) -> impl DoubleEndedIterator<Item = crate::Result<UserKey>> {
+    pub fn keys(&self) -> impl DoubleEndedIterator<Item = crate::Result<UserKey>> + 'static {
         self.tree.keys_with_seqno(self.seqno, None)
     }
 
@@ -137,12 +131,8 @@
     /// # Ok::<(), lsm_tree::Error>(())
     /// ```
     #[must_use]
-    pub fn values(&self) -> impl DoubleEndedIterator<Item = crate::Result<UserValue>> {
+    pub fn values(&self) -> impl DoubleEndedIterator<Item = crate::Result<UserValue>> + 'static {
         self.tree.values_with_seqno(self.seqno, None)
-=======
-    pub fn iter(&self) -> impl DoubleEndedIterator<Item = crate::Result<KvPair>> + 'static {
-        self.tree.create_iter(Some(self.seqno), None)
->>>>>>> 60b7ed99
     }
 
     /// Returns an iterator over a range of items in the snapshot.
@@ -170,13 +160,8 @@
     pub fn range<K: AsRef<[u8]>, R: RangeBounds<K>>(
         &self,
         range: R,
-<<<<<<< HEAD
-    ) -> impl DoubleEndedIterator<Item = crate::Result<KvPair>> {
+    ) -> impl DoubleEndedIterator<Item = crate::Result<KvPair>> + 'static {
         self.tree.range_with_seqno(range, self.seqno, None)
-=======
-    ) -> impl DoubleEndedIterator<Item = crate::Result<KvPair>> + 'static {
-        self.tree.create_range(&range, Some(self.seqno), None)
->>>>>>> 60b7ed99
     }
 
     /// Returns an iterator over a prefixed set of items in the snapshot.
@@ -204,13 +189,8 @@
     pub fn prefix<K: AsRef<[u8]>>(
         &self,
         prefix: K,
-<<<<<<< HEAD
-    ) -> impl DoubleEndedIterator<Item = crate::Result<KvPair>> {
+    ) -> impl DoubleEndedIterator<Item = crate::Result<KvPair>> + 'static {
         self.tree.prefix_with_seqno(prefix, self.seqno, None)
-=======
-    ) -> impl DoubleEndedIterator<Item = crate::Result<KvPair>> + 'static {
-        self.tree.create_prefix(prefix, Some(self.seqno), None)
->>>>>>> 60b7ed99
     }
 
     /// Returns the first key-value pair in the snapshot.
@@ -240,16 +220,8 @@
     /// # Errors
     ///
     /// Will return `Err` if an IO error occurs.
-<<<<<<< HEAD
     pub fn first_key_value(&self) -> crate::Result<Option<(UserKey, UserValue)>> {
         self.iter().next().transpose()
-=======
-    pub fn first_key_value(&self) -> crate::Result<Option<KvPair>> {
-        self.tree
-            .create_iter(Some(self.seqno), None)
-            .next()
-            .transpose()
->>>>>>> 60b7ed99
     }
 
     /// Returns the las key-value pair in the snapshot.
@@ -279,16 +251,8 @@
     /// # Errors
     ///
     /// Will return `Err` if an IO error occurs.
-<<<<<<< HEAD
     pub fn last_key_value(&self) -> crate::Result<Option<(UserKey, UserValue)>> {
         self.iter().next_back().transpose()
-=======
-    pub fn last_key_value(&self) -> crate::Result<Option<KvPair>> {
-        self.tree
-            .create_iter(Some(self.seqno), None)
-            .next_back()
-            .transpose()
->>>>>>> 60b7ed99
     }
 
     /// Returns `true` if the snapshot contains the specified key.
