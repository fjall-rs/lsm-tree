use crate::{
    levels::LevelManifest,
    memtable::MemTable,
    merge::{BoxedIterator, Merger},
    mvcc_stream::{seqno_filter, MvccStream},
    segment::{multi_reader::MultiReader, range::Range as RangeReader},
    tree::inner::SealedMemtables,
<<<<<<< HEAD
    value::{ParsedInternalKey, SeqNo, UserKey, UserValue},
=======
    value::{ParsedInternalKey, SeqNo, UserKey, ValueType},
    KvPair,
>>>>>>> 60b7ed99
};
use guardian::ArcRwLockReadGuardian;
use self_cell::self_cell;
use std::{collections::VecDeque, ops::Bound, sync::Arc};

#[must_use]
#[allow(clippy::module_name_repetitions)]
pub fn prefix_to_range(prefix: &[u8]) -> (Bound<UserKey>, Bound<UserKey>) {
    use std::ops::Bound::{Excluded, Included, Unbounded};

    if prefix.is_empty() {
        return (Unbounded, Unbounded);
    }

    let mut end = prefix.to_vec();

    for i in (0..end.len()).rev() {
        let byte = end.get_mut(i).expect("should be in bounds");

        if *byte < 255 {
            *byte += 1;
            end.truncate(i + 1);
            return (Included(prefix.into()), Excluded(end.into()));
        }
    }

    (Included(prefix.into()), Unbounded)
}

pub struct MemtableLockGuard {
    pub(crate) active: ArcRwLockReadGuardian<MemTable>,
    pub(crate) sealed: ArcRwLockReadGuardian<SealedMemtables>,
    pub(crate) ephemeral: Option<Arc<MemTable>>,
}

type BoxedMerge<'a> = Box<dyn DoubleEndedIterator<Item = crate::Result<KvPair>> + 'a>;

self_cell!(
    pub struct TreeIter {
        owner: MemtableLockGuard,

        #[covariant]
        dependent: BoxedMerge,
    }
);

impl Iterator for TreeIter {
    type Item = crate::Result<KvPair>;

    fn next(&mut self) -> Option<Self::Item> {
        self.with_dependent_mut(|_, iter| iter.next())
    }
}

impl DoubleEndedIterator for TreeIter {
    fn next_back(&mut self) -> Option<Self::Item> {
        self.with_dependent_mut(|_, iter| iter.next_back())
    }
}

fn collect_disjoint_tree_with_range(
    level_manifest: &LevelManifest,
    bounds: &(Bound<UserKey>, Bound<UserKey>),
) -> MultiReader<RangeReader> {
    let mut readers: Vec<_> = level_manifest
        .iter()
        .filter(|x| x.check_key_range_overlap(bounds))
        .collect();

    readers.sort_by(|a, b| a.metadata.key_range.0.cmp(&b.metadata.key_range.0));

    let readers: VecDeque<_> = readers
        .into_iter()
        .map(|x| x.range(bounds.clone()))
        .collect::<VecDeque<_>>();

    MultiReader::new(readers)
}

impl TreeIter {
    #[must_use]
    #[allow(clippy::too_many_lines)]
    pub fn create_range(
        guard: MemtableLockGuard,
        bounds: (Bound<UserKey>, Bound<UserKey>),
        seqno: Option<SeqNo>,
        level_manifest: ArcRwLockReadGuardian<LevelManifest>,
    ) -> Self {
        Self::new(guard, |lock| {
            let lo = match &bounds.0 {
                // NOTE: See memtable.rs for range explanation
                Bound::Included(key) => Bound::Included(ParsedInternalKey::new(
                    key.clone(),
                    SeqNo::MAX,
                    crate::value::ValueType::Tombstone,
                )),
                Bound::Excluded(key) => Bound::Excluded(ParsedInternalKey::new(
                    key.clone(),
                    0,
                    crate::value::ValueType::Tombstone,
                )),
                Bound::Unbounded => Bound::Unbounded,
            };

            let hi = match &bounds.1 {
                // NOTE: See memtable.rs for range explanation, this is the reverse case
                // where we need to go all the way to the last seqno of an item
                //
                // Example: We search for (Unbounded..Excluded(abdef))
                //
                // key -> seqno
                //
                // a   -> 7 <<< This is the lowest key that matches the range
                // abc -> 5
                // abc -> 4
                // abc -> 3 <<< This is the highest key that matches the range
                // abcdef -> 6
                // abcdef -> 5
                //
                Bound::Included(key) => Bound::Included(ParsedInternalKey::new(
                    key.clone(),
                    0,
                    crate::value::ValueType::Value,
                )),
                Bound::Excluded(key) => Bound::Excluded(ParsedInternalKey::new(
                    key.clone(),
                    SeqNo::MAX,
                    crate::value::ValueType::Value,
                )),
                Bound::Unbounded => Bound::Unbounded,
            };

            let range = (lo, hi);

            let mut iters: Vec<BoxedIterator<'_>> = Vec::new();

            // NOTE: Optimize disjoint trees (e.g. timeseries) to only use a single MultiReader.
            if level_manifest.is_disjoint() {
                let reader = collect_disjoint_tree_with_range(&level_manifest, &bounds);

                if let Some(seqno) = seqno {
                    iters.push(Box::new(reader.filter(move |item| match item {
                        Ok(item) => seqno_filter(item.key.seqno, seqno),
                        Err(_) => true,
                    })));
                } else {
                    iters.push(Box::new(reader));
                }
            } else {
                for level in &level_manifest.levels {
                    if level.is_disjoint {
                        let mut level = level.clone();

                        let mut readers: VecDeque<BoxedIterator<'_>> = VecDeque::new();

                        level.sort_by_key_range();

                        for segment in &level.segments {
                            if segment.check_key_range_overlap(&bounds) {
                                let range = segment.range(bounds.clone());
                                readers.push_back(Box::new(range));
                            }
                        }

                        if !readers.is_empty() {
                            let multi_reader = MultiReader::new(readers);

                            if let Some(seqno) = seqno {
                                iters.push(Box::new(multi_reader.filter(move |item| match item {
                                    Ok(item) => seqno_filter(item.key.seqno, seqno),
                                    Err(_) => true,
                                })));
                            } else {
                                iters.push(Box::new(multi_reader));
                            }
                        }
                    } else {
                        for segment in &level.segments {
                            if segment.check_key_range_overlap(&bounds) {
                                let reader = segment.range(bounds.clone());

                                if let Some(seqno) = seqno {
                                    #[allow(clippy::option_if_let_else)]
                                    iters.push(Box::new(reader.filter(move |item| match item {
                                        Ok(item) => seqno_filter(item.key.seqno, seqno),
                                        Err(_) => true,
                                    })));
                                } else {
                                    iters.push(Box::new(reader));
                                }
                            }
                        }
                    }
                }
            };

            drop(level_manifest);

            // Sealed memtables
            for (_, memtable) in lock.sealed.iter() {
                let iter = memtable.range(range.clone());

                if let Some(seqno) = seqno {
                    iters.push(Box::new(
                        iter.filter(move |item| seqno_filter(item.key.seqno, seqno))
                            .map(Ok),
                    ));
                } else {
                    iters.push(Box::new(iter.map(Ok)));
                }
            }

            // Active memtable
            {
                let iter = lock.active.range(range.clone());

                if let Some(seqno) = seqno {
                    iters.push(Box::new(
                        iter.filter(move |item| seqno_filter(item.key.seqno, seqno))
                            .map(Ok),
                    ));
                } else {
                    iters.push(Box::new(iter.map(Ok)));
                }
            }

            if let Some(index) = &lock.ephemeral {
                let iter = Box::new(index.range(range).map(Ok));

                iters.push(iter);
            }

            let merged = Merger::new(iters);
            let iter = MvccStream::new(Box::new(merged));

            Box::new(
                iter.filter(|x| match x {
                    Ok(value) => !value.key.is_tombstone(),
                    Err(_) => true,
                })
                .map(|item| match item {
                    Ok(kv) => Ok((kv.key.user_key, kv.value)),
                    Err(e) => Err(e),
                }),
            )
        })
    }
}<|MERGE_RESOLUTION|>--- conflicted
+++ resolved
@@ -5,12 +5,8 @@
     mvcc_stream::{seqno_filter, MvccStream},
     segment::{multi_reader::MultiReader, range::Range as RangeReader},
     tree::inner::SealedMemtables,
-<<<<<<< HEAD
-    value::{ParsedInternalKey, SeqNo, UserKey, UserValue},
-=======
-    value::{ParsedInternalKey, SeqNo, UserKey, ValueType},
+    value::{ParsedInternalKey, SeqNo, UserKey},
     KvPair,
->>>>>>> 60b7ed99
 };
 use guardian::ArcRwLockReadGuardian;
 use self_cell::self_cell;
