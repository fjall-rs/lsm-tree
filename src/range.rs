--- conflicted
+++ resolved
@@ -359,21 +359,13 @@
                 }
             }
 
-<<<<<<< HEAD
-            if let Some(index) = add_index {
+            if let Some(index) = &lock.ephemeral {
                 let iter = Box::new(index.items.range(range).map(|entry| {
                     Ok(InternalValue::new(
                         entry.key().clone(),
                         entry.value().clone(),
                     ))
                 }));
-=======
-            if let Some(index) = &lock.ephemeral {
-                let iter =
-                    Box::new(index.items.range(range).map(|entry| {
-                        Ok(Value::from((entry.key().clone(), entry.value().clone())))
-                    }));
->>>>>>> aa4c8017
 
                 iters.push(iter);
             }
