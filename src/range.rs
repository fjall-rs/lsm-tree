use crate::{
    levels::LevelManifest,
    memtable::MemTable,
<<<<<<< HEAD
    merge::{BoxedIterator, Merger},
    mvcc_stream::{seqno_filter, MvccStream},
    segment::{multi_reader::MultiReader, prefix::PrefixedReader, range::Range as RangeReader},
    tree::inner::SealedMemtables,
    value::{ParsedInternalKey, SeqNo, UserKey, UserValue},
=======
    merge::{seqno_filter, BoxedIterator, MergeIterator},
    segment::{multi_reader::MultiReader, range::Range as RangeReader},
    tree::inner::SealedMemtables,
    value::{ParsedInternalKey, SeqNo, UserKey, UserValue, ValueType},
>>>>>>> 40563350
};
use guardian::ArcRwLockReadGuardian;
use self_cell::self_cell;
use std::{collections::VecDeque, ops::Bound, sync::Arc};

#[must_use]
#[allow(clippy::module_name_repetitions)]
pub fn prefix_to_range(prefix: &[u8]) -> (Bound<UserKey>, Bound<UserKey>) {
    use std::ops::Bound::{Excluded, Included, Unbounded};

    if prefix.is_empty() {
        return (Unbounded, Unbounded);
    }

    let mut end = prefix.to_vec();

    for i in (0..end.len()).rev() {
        let byte = end.get_mut(i).expect("should be in bounds");

        if *byte < 255 {
            *byte += 1;
            end.truncate(i + 1);
            return (Included(prefix.into()), Excluded(end.into()));
        }
    }

    (Included(prefix.into()), Unbounded)
}

pub struct MemtableLockGuard {
    pub(crate) active: ArcRwLockReadGuardian<MemTable>,
    pub(crate) sealed: ArcRwLockReadGuardian<SealedMemtables>,
    pub(crate) ephemeral: Option<Arc<MemTable>>,
}

type BoxedMerge<'a> = Box<dyn DoubleEndedIterator<Item = crate::Result<(UserKey, UserValue)>> + 'a>;

self_cell!(
    pub struct TreeIter {
        owner: MemtableLockGuard,

        #[covariant]
        dependent: BoxedMerge,
    }
);

impl Iterator for TreeIter {
    type Item = crate::Result<(UserKey, UserValue)>;

    fn next(&mut self) -> Option<Self::Item> {
        self.with_dependent_mut(|_, iter| iter.next())
    }
}

impl DoubleEndedIterator for TreeIter {
    fn next_back(&mut self) -> Option<Self::Item> {
        self.with_dependent_mut(|_, iter| iter.next_back())
    }
}

fn collect_disjoint_tree_with_range(
    level_manifest: &LevelManifest,
    bounds: &(Bound<UserKey>, Bound<UserKey>),
) -> MultiReader<RangeReader> {
    let mut readers: Vec<_> = level_manifest
        .iter()
        .filter(|x| x.check_key_range_overlap(bounds))
        .collect();

    readers.sort_by(|a, b| a.metadata.key_range.0.cmp(&b.metadata.key_range.0));

    let readers: VecDeque<_> = readers
        .into_iter()
        .map(|x| x.range(bounds.clone()))
        .collect::<VecDeque<_>>();

    MultiReader::new(readers)
}

impl TreeIter {
    #[must_use]
<<<<<<< HEAD
    pub fn create_prefix(
        guard: MemtableLockGuard,
        prefix: &UserKey,
        seqno: Option<SeqNo>,
        level_manifest: ArcRwLockReadGuardian<LevelManifest>,
    ) -> Self {
        TreeIter::new(guard, |lock| {
            let prefix = prefix.clone();

            let mut iters: Vec<BoxedIterator<'_>> = Vec::new();

            // NOTE: Optimize disjoint trees (e.g. timeseries) to only use a single MultiReader.
            if level_manifest.is_disjoint() {
                let reader = collect_disjoint_tree_with_prefix(&level_manifest, &prefix);

                if let Some(seqno) = seqno {
                    iters.push(Box::new(reader.filter(move |item| match item {
                        Ok(item) => seqno_filter(item.key.seqno, seqno),
                        Err(_) => true,
                    })));
                } else {
                    iters.push(Box::new(reader));
                }
            } else {
                for level in &level_manifest.levels {
                    if level.is_disjoint {
                        let mut level = level.clone();

                        let mut readers: VecDeque<BoxedIterator<'_>> = VecDeque::new();

                        level.sort_by_key_range();

                        for segment in &level.segments {
                            if segment.metadata.key_range.contains_prefix(&prefix) {
                                let reader = segment.prefix(&prefix);
                                readers.push_back(Box::new(reader));
                            }
                        }

                        if !readers.is_empty() {
                            let multi_reader = MultiReader::new(readers);

                            if let Some(seqno) = seqno {
                                iters.push(Box::new(multi_reader.filter(move |item| match item {
                                    Ok(item) => seqno_filter(item.key.seqno, seqno),
                                    Err(_) => true,
                                })));
                            } else {
                                iters.push(Box::new(multi_reader));
                            }
                        }
                    } else {
                        for segment in &level.segments {
                            if segment.metadata.key_range.contains_prefix(&prefix) {
                                let reader = segment.prefix(&prefix);

                                if let Some(seqno) = seqno {
                                    #[allow(clippy::option_if_let_else)]
                                    iters.push(Box::new(reader.filter(move |item| match item {
                                        Ok(item) => seqno_filter(item.key.seqno, seqno),
                                        Err(_) => true,
                                    })));
                                } else {
                                    iters.push(Box::new(reader));
                                }
                            }
                        }
                    }
                }
            };

            drop(level_manifest);

            // Sealed memtables
            for (_, memtable) in lock.sealed.iter() {
                let prefix = prefix.clone();

                let iter = memtable.prefix(prefix);

                if let Some(seqno) = seqno {
                    iters.push(Box::new(
                        iter.filter(move |item| seqno_filter(item.key.seqno, seqno))
                            .map(Ok),
                    ));
                } else {
                    iters.push(Box::new(iter.map(Ok)));
                }
            }

            // Active memtable
            {
                let iter = lock.active.prefix(prefix.clone());

                if let Some(seqno) = seqno {
                    iters.push(Box::new(
                        iter.filter(move |item| seqno_filter(item.key.seqno, seqno))
                            .map(Ok),
                    ));
                } else {
                    iters.push(Box::new(iter.map(Ok)));
                }
            }

            // Add index
            if let Some(index) = &lock.ephemeral {
                iters.push(Box::new(index.prefix(prefix).map(Ok)));
            }

            let merged = Merger::new(iters);
            let iter = MvccStream::new(Box::new(merged));

            Box::new(
                #[allow(clippy::option_if_let_else)]
                iter.filter(|x| match x {
                    Ok(value) => !value.key.is_tombstone(),
                    Err(_) => true,
                })
                .map(|item| match item {
                    Ok(kv) => Ok((kv.key.user_key, kv.value)),
                    Err(e) => Err(e),
                }),
            )
        })
    }

    #[must_use]
=======
>>>>>>> 40563350
    #[allow(clippy::too_many_lines)]
    pub fn create_range(
        guard: MemtableLockGuard,
        bounds: (Bound<UserKey>, Bound<UserKey>),
        seqno: Option<SeqNo>,
        level_manifest: ArcRwLockReadGuardian<LevelManifest>,
    ) -> Self {
        Self::new(guard, |lock| {
            let lo = match &bounds.0 {
                // NOTE: See memtable.rs for range explanation
                Bound::Included(key) => Bound::Included(ParsedInternalKey::new(
                    key.clone(),
                    SeqNo::MAX,
                    crate::value::ValueType::Tombstone,
                )),
                Bound::Excluded(key) => Bound::Excluded(ParsedInternalKey::new(
                    key.clone(),
                    0,
                    crate::value::ValueType::Tombstone,
                )),
                Bound::Unbounded => Bound::Unbounded,
            };

            let hi = match &bounds.1 {
                // NOTE: See memtable.rs for range explanation, this is the reverse case
                // where we need to go all the way to the last seqno of an item
                //
                // Example: We search for (Unbounded..Excluded(abdef))
                //
                // key -> seqno
                //
                // a   -> 7 <<< This is the lowest key that matches the range
                // abc -> 5
                // abc -> 4
                // abc -> 3 <<< This is the highest key that matches the range
                // abcdef -> 6
                // abcdef -> 5
                //
                Bound::Included(key) => Bound::Included(ParsedInternalKey::new(
                    key.clone(),
                    0,
                    crate::value::ValueType::Value,
                )),
                Bound::Excluded(key) => Bound::Excluded(ParsedInternalKey::new(
                    key.clone(),
                    SeqNo::MAX,
                    crate::value::ValueType::Value,
                )),
                Bound::Unbounded => Bound::Unbounded,
            };

            let range = (lo, hi);

            let mut iters: Vec<BoxedIterator<'_>> = Vec::new();

            // NOTE: Optimize disjoint trees (e.g. timeseries) to only use a single MultiReader.
            if level_manifest.is_disjoint() {
                let reader = collect_disjoint_tree_with_range(&level_manifest, &bounds);

                if let Some(seqno) = seqno {
                    iters.push(Box::new(reader.filter(move |item| match item {
                        Ok(item) => seqno_filter(item.key.seqno, seqno),
                        Err(_) => true,
                    })));
                } else {
                    iters.push(Box::new(reader));
                }
            } else {
                for level in &level_manifest.levels {
                    if level.is_disjoint {
                        let mut level = level.clone();

                        let mut readers: VecDeque<BoxedIterator<'_>> = VecDeque::new();

                        level.sort_by_key_range();

                        for segment in &level.segments {
                            if segment.check_key_range_overlap(&bounds) {
                                let range = segment.range(bounds.clone());
                                readers.push_back(Box::new(range));
                            }
                        }

                        if !readers.is_empty() {
                            let multi_reader = MultiReader::new(readers);

                            if let Some(seqno) = seqno {
                                iters.push(Box::new(multi_reader.filter(move |item| match item {
                                    Ok(item) => seqno_filter(item.key.seqno, seqno),
                                    Err(_) => true,
                                })));
                            } else {
                                iters.push(Box::new(multi_reader));
                            }
                        }
                    } else {
                        for segment in &level.segments {
                            if segment.check_key_range_overlap(&bounds) {
                                let reader = segment.range(bounds.clone());

                                if let Some(seqno) = seqno {
                                    #[allow(clippy::option_if_let_else)]
                                    iters.push(Box::new(reader.filter(move |item| match item {
                                        Ok(item) => seqno_filter(item.key.seqno, seqno),
                                        Err(_) => true,
                                    })));
                                } else {
                                    iters.push(Box::new(reader));
                                }
                            }
                        }
                    }
                }
            };

            drop(level_manifest);

            // Sealed memtables
            for (_, memtable) in lock.sealed.iter() {
                let iter = memtable.range(range.clone());

                if let Some(seqno) = seqno {
                    iters.push(Box::new(
                        iter.filter(move |item| seqno_filter(item.key.seqno, seqno))
                            .map(Ok),
                    ));
                } else {
                    iters.push(Box::new(iter.map(Ok)));
                }
            }

            // Active memtable
            {
                let iter = lock.active.range(range.clone());

                if let Some(seqno) = seqno {
                    iters.push(Box::new(
                        iter.filter(move |item| seqno_filter(item.key.seqno, seqno))
                            .map(Ok),
                    ));
                } else {
                    iters.push(Box::new(iter.map(Ok)));
                }
            }

            if let Some(index) = &lock.ephemeral {
                let iter = Box::new(index.range(range).map(Ok));

                iters.push(iter);
            }

            let merged = Merger::new(iters);
            let iter = MvccStream::new(Box::new(merged));

            Box::new(
                iter.filter(|x| match x {
                    Ok(value) => !value.key.is_tombstone(),
                    Err(_) => true,
                })
                .map(|item| match item {
                    Ok(kv) => Ok((kv.key.user_key, kv.value)),
                    Err(e) => Err(e),
                }),
            )
        })
    }
}<|MERGE_RESOLUTION|>--- conflicted
+++ resolved
@@ -1,18 +1,11 @@
 use crate::{
     levels::LevelManifest,
     memtable::MemTable,
-<<<<<<< HEAD
     merge::{BoxedIterator, Merger},
     mvcc_stream::{seqno_filter, MvccStream},
-    segment::{multi_reader::MultiReader, prefix::PrefixedReader, range::Range as RangeReader},
+    segment::{multi_reader::MultiReader, range::Range as RangeReader},
     tree::inner::SealedMemtables,
     value::{ParsedInternalKey, SeqNo, UserKey, UserValue},
-=======
-    merge::{seqno_filter, BoxedIterator, MergeIterator},
-    segment::{multi_reader::MultiReader, range::Range as RangeReader},
-    tree::inner::SealedMemtables,
-    value::{ParsedInternalKey, SeqNo, UserKey, UserValue, ValueType},
->>>>>>> 40563350
 };
 use guardian::ArcRwLockReadGuardian;
 use self_cell::self_cell;
@@ -94,135 +87,6 @@
 
 impl TreeIter {
     #[must_use]
-<<<<<<< HEAD
-    pub fn create_prefix(
-        guard: MemtableLockGuard,
-        prefix: &UserKey,
-        seqno: Option<SeqNo>,
-        level_manifest: ArcRwLockReadGuardian<LevelManifest>,
-    ) -> Self {
-        TreeIter::new(guard, |lock| {
-            let prefix = prefix.clone();
-
-            let mut iters: Vec<BoxedIterator<'_>> = Vec::new();
-
-            // NOTE: Optimize disjoint trees (e.g. timeseries) to only use a single MultiReader.
-            if level_manifest.is_disjoint() {
-                let reader = collect_disjoint_tree_with_prefix(&level_manifest, &prefix);
-
-                if let Some(seqno) = seqno {
-                    iters.push(Box::new(reader.filter(move |item| match item {
-                        Ok(item) => seqno_filter(item.key.seqno, seqno),
-                        Err(_) => true,
-                    })));
-                } else {
-                    iters.push(Box::new(reader));
-                }
-            } else {
-                for level in &level_manifest.levels {
-                    if level.is_disjoint {
-                        let mut level = level.clone();
-
-                        let mut readers: VecDeque<BoxedIterator<'_>> = VecDeque::new();
-
-                        level.sort_by_key_range();
-
-                        for segment in &level.segments {
-                            if segment.metadata.key_range.contains_prefix(&prefix) {
-                                let reader = segment.prefix(&prefix);
-                                readers.push_back(Box::new(reader));
-                            }
-                        }
-
-                        if !readers.is_empty() {
-                            let multi_reader = MultiReader::new(readers);
-
-                            if let Some(seqno) = seqno {
-                                iters.push(Box::new(multi_reader.filter(move |item| match item {
-                                    Ok(item) => seqno_filter(item.key.seqno, seqno),
-                                    Err(_) => true,
-                                })));
-                            } else {
-                                iters.push(Box::new(multi_reader));
-                            }
-                        }
-                    } else {
-                        for segment in &level.segments {
-                            if segment.metadata.key_range.contains_prefix(&prefix) {
-                                let reader = segment.prefix(&prefix);
-
-                                if let Some(seqno) = seqno {
-                                    #[allow(clippy::option_if_let_else)]
-                                    iters.push(Box::new(reader.filter(move |item| match item {
-                                        Ok(item) => seqno_filter(item.key.seqno, seqno),
-                                        Err(_) => true,
-                                    })));
-                                } else {
-                                    iters.push(Box::new(reader));
-                                }
-                            }
-                        }
-                    }
-                }
-            };
-
-            drop(level_manifest);
-
-            // Sealed memtables
-            for (_, memtable) in lock.sealed.iter() {
-                let prefix = prefix.clone();
-
-                let iter = memtable.prefix(prefix);
-
-                if let Some(seqno) = seqno {
-                    iters.push(Box::new(
-                        iter.filter(move |item| seqno_filter(item.key.seqno, seqno))
-                            .map(Ok),
-                    ));
-                } else {
-                    iters.push(Box::new(iter.map(Ok)));
-                }
-            }
-
-            // Active memtable
-            {
-                let iter = lock.active.prefix(prefix.clone());
-
-                if let Some(seqno) = seqno {
-                    iters.push(Box::new(
-                        iter.filter(move |item| seqno_filter(item.key.seqno, seqno))
-                            .map(Ok),
-                    ));
-                } else {
-                    iters.push(Box::new(iter.map(Ok)));
-                }
-            }
-
-            // Add index
-            if let Some(index) = &lock.ephemeral {
-                iters.push(Box::new(index.prefix(prefix).map(Ok)));
-            }
-
-            let merged = Merger::new(iters);
-            let iter = MvccStream::new(Box::new(merged));
-
-            Box::new(
-                #[allow(clippy::option_if_let_else)]
-                iter.filter(|x| match x {
-                    Ok(value) => !value.key.is_tombstone(),
-                    Err(_) => true,
-                })
-                .map(|item| match item {
-                    Ok(kv) => Ok((kv.key.user_key, kv.value)),
-                    Err(e) => Err(e),
-                }),
-            )
-        })
-    }
-
-    #[must_use]
-=======
->>>>>>> 40563350
     #[allow(clippy::too_many_lines)]
     pub fn create_range(
         guard: MemtableLockGuard,
