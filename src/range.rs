use crate::{
    levels::LevelManifest,
    memtable::MemTable,
<<<<<<< HEAD
    merge::{BoxedIterator, Merger},
    mvcc_stream::{seqno_filter, MvccStream},
    segment::multi_reader::MultiReader,
=======
    merge::{seqno_filter, BoxedIterator, MergeIterator},
    segment::{multi_reader::MultiReader, prefix::PrefixedReader, range::Range as RangeReader},
>>>>>>> 4b6e5120
    tree::inner::SealedMemtables,
    value::{InternalValue, ParsedInternalKey, SeqNo, UserKey, UserValue},
};
use self_cell::self_cell;
use std::{collections::VecDeque, ops::Bound, sync::RwLockReadGuard};

pub struct MemtableLockGuard<'a> {
    pub(crate) active: RwLockReadGuard<'a, MemTable>,
    pub(crate) sealed: RwLockReadGuard<'a, SealedMemtables>,
}

type BoxedMerge<'a> = Box<dyn DoubleEndedIterator<Item = crate::Result<(UserKey, UserValue)>> + 'a>;

self_cell!(
    pub struct TreeIter<'a> {
        owner: MemtableLockGuard<'a>,

        #[covariant]
        dependent: BoxedMerge,
    }
);

impl<'a> Iterator for TreeIter<'a> {
    type Item = crate::Result<(UserKey, UserValue)>;

    fn next(&mut self) -> Option<Self::Item> {
        self.with_dependent_mut(|_, iter| iter.next())
    }
}

impl<'a> DoubleEndedIterator for TreeIter<'a> {
    fn next_back(&mut self) -> Option<Self::Item> {
        self.with_dependent_mut(|_, iter| iter.next_back())
    }
}

fn collect_disjoint_tree_with_prefix(
    level_manifest: &LevelManifest,
    prefix: &[u8],
) -> MultiReader<PrefixedReader> {
    let mut readers: Vec<_> = level_manifest
        .iter()
        .filter(|x| x.metadata.key_range.contains_prefix(prefix))
        .collect();

    readers.sort_by(|a, b| a.metadata.key_range.0.cmp(&b.metadata.key_range.0));

    let readers: VecDeque<_> = readers
        .into_iter()
        .map(|x| x.prefix(prefix))
        .collect::<VecDeque<_>>();

    MultiReader::new(readers)
}

fn collect_disjoint_tree_with_range(
    level_manifest: &LevelManifest,
    bounds: &(Bound<UserKey>, Bound<UserKey>),
) -> MultiReader<RangeReader> {
    let mut readers: Vec<_> = level_manifest
        .iter()
        .filter(|x| x.check_key_range_overlap(bounds))
        .collect();

    readers.sort_by(|a, b| a.metadata.key_range.0.cmp(&b.metadata.key_range.0));

    let readers: VecDeque<_> = readers
        .into_iter()
        .map(|x| x.range(bounds.clone()))
        .collect::<VecDeque<_>>();

    MultiReader::new(readers)
}

impl<'a> TreeIter<'a> {
    #[must_use]
    pub fn create_prefix(
        guard: MemtableLockGuard<'a>,
        prefix: &UserKey,
        seqno: Option<SeqNo>,
        level_manifest: RwLockReadGuard<'a, LevelManifest>,
        add_index: Option<&'a MemTable>,
    ) -> Self {
        TreeIter::new(guard, |lock| {
            let prefix = prefix.clone();

            let mut iters: Vec<BoxedIterator<'_>> = Vec::new();

            // NOTE: Optimize disjoint trees (e.g. timeseries) to only use a single MultiReader.
            if level_manifest.is_disjoint() {
                let reader = collect_disjoint_tree_with_prefix(&level_manifest, &prefix);

                if let Some(seqno) = seqno {
<<<<<<< HEAD
                    iters.push(Box::new(multi_reader.filter(move |item| match item {
                        Ok(item) => seqno_filter(item.key.seqno, seqno),
=======
                    iters.push(Box::new(reader.filter(move |item| match item {
                        Ok(item) => seqno_filter(item.seqno, seqno),
>>>>>>> 4b6e5120
                        Err(_) => true,
                    })));
                } else {
                    iters.push(Box::new(reader));
                }
            } else {
                for level in &level_manifest.levels {
                    if level.is_disjoint {
                        let mut level = level.clone();

                        let mut readers: VecDeque<BoxedIterator<'_>> = VecDeque::new();

                        level.sort_by_key_range();

                        for segment in &level.segments {
                            if segment.metadata.key_range.contains_prefix(&prefix) {
                                let reader = segment.prefix(&prefix);
                                readers.push_back(Box::new(reader));
                            }
                        }

                        if !readers.is_empty() {
                            let multi_reader = MultiReader::new(readers);

                            if let Some(seqno) = seqno {
                                iters.push(Box::new(multi_reader.filter(move |item| match item {
                                    Ok(item) => seqno_filter(item.key.seqno, seqno),
                                    Err(_) => true,
                                })));
                            } else {
                                iters.push(Box::new(multi_reader));
                            }
                        }
                    } else {
                        for segment in &level.segments {
                            if segment.metadata.key_range.contains_prefix(&prefix) {
                                let reader = segment.prefix(&prefix);

                                if let Some(seqno) = seqno {
                                    #[allow(clippy::option_if_let_else)]
                                    iters.push(Box::new(reader.filter(move |item| match item {
                                        Ok(item) => seqno_filter(item.key.seqno, seqno),
                                        Err(_) => true,
                                    })));
                                } else {
                                    iters.push(Box::new(reader));
                                }
                            }
                        }
                    }
                }
            };

            drop(level_manifest);

            // Sealed memtables
            for (_, memtable) in lock.sealed.iter() {
                let prefix = prefix.clone();

                let iter = memtable.prefix(prefix);

                if let Some(seqno) = seqno {
                    iters.push(Box::new(
                        iter.filter(move |item| seqno_filter(item.key.seqno, seqno))
                            .map(Ok),
                    ));
                } else {
                    iters.push(Box::new(iter.map(Ok)));
                }
            }

            // Active memtable
            {
                let iter = lock.active.prefix(prefix.clone());

                if let Some(seqno) = seqno {
                    iters.push(Box::new(
                        iter.filter(move |item| seqno_filter(item.key.seqno, seqno))
                            .map(Ok),
                    ));
                } else {
                    iters.push(Box::new(iter.map(Ok)));
                }
            }

            // Add index
            if let Some(index) = add_index {
                iters.push(Box::new(index.prefix(prefix).map(Ok)));
            }

            let merged = Merger::new(iters);
            let iter = MvccStream::new(Box::new(merged)).evict_old_versions(true);

            Box::new(
                #[allow(clippy::option_if_let_else)]
                iter.filter(|x| match x {
                    Ok(value) => !value.key.is_tombstone(),
                    Err(_) => true,
                })
                .map(|item| match item {
                    Ok(kv) => Ok((kv.key.user_key, kv.value)),
                    Err(e) => Err(e),
                }),
            )
        })
    }

    #[must_use]
    #[allow(clippy::too_many_lines)]
    pub fn create_range(
        guard: MemtableLockGuard<'a>,
        bounds: (Bound<UserKey>, Bound<UserKey>),
        seqno: Option<SeqNo>,
        level_manifest: RwLockReadGuard<'a, LevelManifest>,
        add_index: Option<&'a MemTable>,
    ) -> Self {
        TreeIter::new(guard, |lock| {
            let lo = match &bounds.0 {
                // NOTE: See memtable.rs for range explanation
                Bound::Included(key) => Bound::Included(ParsedInternalKey::new(
                    key.clone(),
                    SeqNo::MAX,
                    crate::value::ValueType::Tombstone,
                )),
                Bound::Excluded(key) => Bound::Excluded(ParsedInternalKey::new(
                    key.clone(),
                    0,
                    crate::value::ValueType::Tombstone,
                )),
                Bound::Unbounded => Bound::Unbounded,
            };

            let hi = match &bounds.1 {
                // NOTE: See memtable.rs for range explanation, this is the reverse case
                // where we need to go all the way to the last seqno of an item
                //
                // Example: We search for (Unbounded..Excluded(abdef))
                //
                // key -> seqno
                //
                // a   -> 7 <<< This is the lowest key that matches the range
                // abc -> 5
                // abc -> 4
                // abc -> 3 <<< This is the highest key that matches the range
                // abcdef -> 6
                // abcdef -> 5
                //
                Bound::Included(key) => Bound::Included(ParsedInternalKey::new(
                    key.clone(),
                    0,
                    crate::value::ValueType::Value,
                )),
                Bound::Excluded(key) => Bound::Excluded(ParsedInternalKey::new(
                    key.clone(),
                    SeqNo::MAX,
                    crate::value::ValueType::Value,
                )),
                Bound::Unbounded => Bound::Unbounded,
            };

            let range = (lo, hi);

            let mut iters: Vec<BoxedIterator<'_>> = Vec::new();

            // NOTE: Optimize disjoint trees (e.g. timeseries) to only use a single MultiReader.
            if level_manifest.is_disjoint() {
                let reader = collect_disjoint_tree_with_range(&level_manifest, &bounds);

                if let Some(seqno) = seqno {
<<<<<<< HEAD
                    iters.push(Box::new(multi_reader.filter(move |item| match item {
                        Ok(item) => seqno_filter(item.key.seqno, seqno),
=======
                    iters.push(Box::new(reader.filter(move |item| match item {
                        Ok(item) => seqno_filter(item.seqno, seqno),
>>>>>>> 4b6e5120
                        Err(_) => true,
                    })));
                } else {
                    iters.push(Box::new(reader));
                }
            } else {
                for level in &level_manifest.levels {
                    if level.is_disjoint {
                        let mut level = level.clone();

                        let mut readers: VecDeque<BoxedIterator<'_>> = VecDeque::new();

                        level.sort_by_key_range();

                        for segment in &level.segments {
                            if segment.check_key_range_overlap(&bounds) {
                                let range = segment.range(bounds.clone());
                                readers.push_back(Box::new(range));
                            }
                        }

                        if !readers.is_empty() {
                            let multi_reader = MultiReader::new(readers);

                            if let Some(seqno) = seqno {
                                iters.push(Box::new(multi_reader.filter(move |item| match item {
                                    Ok(item) => seqno_filter(item.key.seqno, seqno),
                                    Err(_) => true,
                                })));
                            } else {
                                iters.push(Box::new(multi_reader));
                            }
                        }
                    } else {
                        for segment in &level.segments {
                            if segment.check_key_range_overlap(&bounds) {
                                let reader = segment.range(bounds.clone());

                                if let Some(seqno) = seqno {
                                    #[allow(clippy::option_if_let_else)]
                                    iters.push(Box::new(reader.filter(move |item| match item {
                                        Ok(item) => seqno_filter(item.key.seqno, seqno),
                                        Err(_) => true,
                                    })));
                                } else {
                                    iters.push(Box::new(reader));
                                }
                            }
                        }
                    }
                }
            };

            drop(level_manifest);

            // Sealed memtables
            for (_, memtable) in lock.sealed.iter() {
                let iter = memtable
                    .items
                    .range(range.clone())
                    .map(|entry| InternalValue::new(entry.key().clone(), entry.value().clone()));

                if let Some(seqno) = seqno {
                    iters.push(Box::new(
                        iter.filter(move |item| seqno_filter(item.key.seqno, seqno))
                            .map(Ok),
                    ));
                } else {
                    iters.push(Box::new(iter.map(Ok)));
                }
            }

            // Active memtable
            {
                let iter =
                    lock.active.items.range(range.clone()).map(|entry| {
                        InternalValue::new(entry.key().clone(), entry.value().clone())
                    });

                if let Some(seqno) = seqno {
                    iters.push(Box::new(
                        iter.filter(move |item| seqno_filter(item.key.seqno, seqno))
                            .map(Ok),
                    ));
                } else {
                    iters.push(Box::new(iter.map(Ok)));
                }
            }

            if let Some(index) = add_index {
                let iter = Box::new(index.items.range(range).map(|entry| {
                    Ok(InternalValue::new(
                        entry.key().clone(),
                        entry.value().clone(),
                    ))
                }));

                iters.push(iter);
            }

            let merged = Merger::new(iters);
            let iter = MvccStream::new(Box::new(merged)).evict_old_versions(true);

            Box::new(
                iter.filter(|x| match x {
                    Ok(value) => !value.key.is_tombstone(),
                    Err(_) => true,
                })
                .map(|item| match item {
                    Ok(kv) => Ok((kv.key.user_key, kv.value)),
                    Err(e) => Err(e),
                }),
            )
        })
    }
}<|MERGE_RESOLUTION|>--- conflicted
+++ resolved
@@ -1,14 +1,9 @@
 use crate::{
     levels::LevelManifest,
     memtable::MemTable,
-<<<<<<< HEAD
     merge::{BoxedIterator, Merger},
     mvcc_stream::{seqno_filter, MvccStream},
-    segment::multi_reader::MultiReader,
-=======
-    merge::{seqno_filter, BoxedIterator, MergeIterator},
     segment::{multi_reader::MultiReader, prefix::PrefixedReader, range::Range as RangeReader},
->>>>>>> 4b6e5120
     tree::inner::SealedMemtables,
     value::{InternalValue, ParsedInternalKey, SeqNo, UserKey, UserValue},
 };
@@ -102,13 +97,8 @@
                 let reader = collect_disjoint_tree_with_prefix(&level_manifest, &prefix);
 
                 if let Some(seqno) = seqno {
-<<<<<<< HEAD
-                    iters.push(Box::new(multi_reader.filter(move |item| match item {
+                    iters.push(Box::new(reader.filter(move |item| match item {
                         Ok(item) => seqno_filter(item.key.seqno, seqno),
-=======
-                    iters.push(Box::new(reader.filter(move |item| match item {
-                        Ok(item) => seqno_filter(item.seqno, seqno),
->>>>>>> 4b6e5120
                         Err(_) => true,
                     })));
                 } else {
@@ -278,13 +268,8 @@
                 let reader = collect_disjoint_tree_with_range(&level_manifest, &bounds);
 
                 if let Some(seqno) = seqno {
-<<<<<<< HEAD
-                    iters.push(Box::new(multi_reader.filter(move |item| match item {
+                    iters.push(Box::new(reader.filter(move |item| match item {
                         Ok(item) => seqno_filter(item.key.seqno, seqno),
-=======
-                    iters.push(Box::new(reader.filter(move |item| match item {
-                        Ok(item) => seqno_filter(item.seqno, seqno),
->>>>>>> 4b6e5120
                         Err(_) => true,
                     })));
                 } else {
