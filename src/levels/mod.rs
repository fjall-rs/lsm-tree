pub mod iter;
mod level;

use self::level::Level;
use crate::{
    file::rewrite_atomic,
    segment::{meta::SegmentId, Segment},
    serde::Serializable,
    DeserializeError, SerializeError,
};
use byteorder::{BigEndian, ReadBytesExt, WriteBytesExt};
use iter::LevelManifestIterator;
use std::{
    collections::{HashMap, HashSet},
    io::{Cursor, Read, Write},
    path::{Path, PathBuf},
    sync::Arc,
};

pub const LEVEL_MANIFEST_HEADER_MAGIC: &[u8] = &[b'L', b'S', b'M', b'T', b'L', b'V', b'L', b'2'];

pub type HiddenSet = HashSet<SegmentId>;

/// Represents the levels of a log-structured merge tree.
pub struct LevelManifest {
    /// Path of level manifest file
    path: PathBuf,

    /// Actual levels containing segments
    #[doc(hidden)]
    pub levels: Vec<Level>,

    /// Set of segment IDs that are masked
    ///
    /// While consuming segments (because of compaction) they will not appear in the list of segments
    /// as to not cause conflicts between multiple compaction threads (compacting the same segments)
    hidden_set: HiddenSet,
}

impl std::fmt::Display for LevelManifest {
    fn fmt(&self, f: &mut std::fmt::Formatter<'_>) -> std::fmt::Result {
        for (idx, level) in self.levels.iter().enumerate() {
            write!(f, "{idx}: ")?;

            if level.segments.is_empty() {
                write!(f, "{{empty}}")?;
            } else if level.segments.len() >= 24 {
                #[allow(clippy::indexing_slicing)]
                for segment in level.segments.iter().take(2) {
                    let id = segment.metadata.id;
                    let is_hidden = self.hidden_set.contains(&id);

                    write!(
                        f,
                        "{}{id}{}",
                        if is_hidden { "(" } else { "[" },
                        if is_hidden { ")" } else { "]" },
                    )?;
                }
                write!(f, " . . . . . ")?;

                #[allow(clippy::indexing_slicing)]
                for segment in level.segments.iter().rev().take(2).rev() {
                    let id = segment.metadata.id;
                    let is_hidden = self.hidden_set.contains(&id);

                    write!(
                        f,
                        "{}{id}{}",
                        if is_hidden { "(" } else { "[" },
                        if is_hidden { ")" } else { "]" },
                    )?;
                }
            } else {
                for segment in &level.segments {
                    let id = segment.metadata.id;
                    let is_hidden = self.hidden_set.contains(&id);

                    write!(
                        f,
                        "{}{id}{}",
                        if is_hidden { "(" } else { "[" },
                        /*       segment.metadata.file_size / 1_024 / 1_024, */
                        if is_hidden { ")" } else { "]" },
                    )?;
                }
            }

            writeln!(
                f,
                " | # = {}, {} MiB",
                level.len(),
                level.size() / 1_024 / 1_024
            )?;
        }

        Ok(())
    }
}

impl LevelManifest {
    pub(crate) fn is_compacting(&self) -> bool {
        !self.hidden_set.is_empty()
    }

    pub(crate) fn create_new<P: AsRef<Path>>(level_count: u8, path: P) -> crate::Result<Self> {
        assert!(level_count > 0, "level_count should be >= 1");

        let levels = (0..level_count)
            .map(|_| Level::default())
            .collect::<Vec<_>>();

        #[allow(unused_mut)]
        let mut levels = Self {
            path: path.as_ref().to_path_buf(),
            levels,
            hidden_set: HashSet::with_capacity(10),
        };
        Self::write_to_disk(path, &levels.levels)?;

        Ok(levels)
    }

    pub(crate) fn load_level_manifest<P: AsRef<Path>>(
        path: P,
    ) -> crate::Result<Vec<Vec<SegmentId>>> {
        let mut level_manifest = Cursor::new(std::fs::read(&path)?);

        // Check header
        let mut magic = [0u8; LEVEL_MANIFEST_HEADER_MAGIC.len()];
        level_manifest.read_exact(&mut magic)?;

        if magic != LEVEL_MANIFEST_HEADER_MAGIC {
            return Err(crate::Error::Deserialize(DeserializeError::InvalidHeader(
                "LevelManifest",
            )));
        }

        let mut levels = vec![];

        let level_count = level_manifest.read_u8()?;

        for _ in 0..level_count {
            let mut level = vec![];
            let segment_count = level_manifest.read_u32::<BigEndian>()?;

            for _ in 0..segment_count {
                let id = level_manifest.read_u64::<BigEndian>()?;
                level.push(id);
            }

            levels.push(level);
        }

        Ok(levels)
    }

    pub(crate) fn recover_ids<P: AsRef<Path>>(path: P) -> crate::Result<Vec<SegmentId>> {
        Ok(Self::load_level_manifest(path)?
            .into_iter()
            .flatten()
            .collect())
    }

    fn resolve_levels(
        level_manifest: Vec<Vec<SegmentId>>,
        segments: &HashMap<SegmentId, Arc<Segment>>,
    ) -> Vec<Level> {
        let mut levels = Vec::with_capacity(level_manifest.len());

        for level in level_manifest {
            let mut created_level = Level::default();

            for id in level {
                let segment = segments.get(&id).cloned().expect("should find segment");
                created_level.insert(segment);
            }

            levels.push(created_level);
        }

        levels
    }

    pub(crate) fn recover<P: AsRef<Path>>(
        path: P,
        segments: Vec<Arc<Segment>>,
    ) -> crate::Result<Self> {
        let level_manifest = Self::load_level_manifest(&path)?;

        let segments: HashMap<_, _> = segments
            .into_iter()
            .map(|seg| (seg.metadata.id, seg))
            .collect();

        let levels = Self::resolve_levels(level_manifest, &segments);

<<<<<<< HEAD
        Ok(Self {
            levels,
            hidden_set: HashSet::with_capacity(10),
            path: path.as_ref().to_path_buf(),
        })
=======
        #[allow(unused_mut)]
        let levels = Self {
            levels,
            hidden_set: HashSet::with_capacity(10),
            path: path.as_ref().to_path_buf(),
        };

        Ok(levels)
>>>>>>> a73df398
    }

    pub(crate) fn write_to_disk<P: AsRef<Path>>(path: P, levels: &Vec<Level>) -> crate::Result<()> {
        let path = path.as_ref();

        log::trace!("Writing level manifest to {path:?}",);

        let mut serialized = vec![];
        levels.serialize(&mut serialized)?;

        // NOTE: Compaction threads don't have concurrent access to the level manifest
        // because it is behind a mutex
        // *However*, the file still needs to be rewritten atomically, because
        // the system could crash at any moment, so
        //
        // a) truncating is not an option, because for a short moment, the file is empty
        // b) just overwriting corrupts the file content
        rewrite_atomic(path, &serialized)?;

        Ok(())
    }

    /// Modifies the level manifest atomically.
    pub(crate) fn atomic_swap<F: FnOnce(&mut Vec<Level>)>(&mut self, f: F) -> crate::Result<()> {
        // NOTE: Create a copy of the levels we can operate on
        // without mutating the current level manifest
        // If persisting to disk fails, this way the level manifest
        // is unchanged
        let mut working_copy = self.levels.clone();

        f(&mut working_copy);

        Self::write_to_disk(&self.path, &working_copy)?;
        self.levels = working_copy;

        log::trace!("Swapped level manifest to:\n{self}");

        Ok(())
    }

    // NOTE: Used in tests
    #[allow(unused)]
    pub(crate) fn add(&mut self, segment: Arc<Segment>) {
        self.insert_into_level(0, segment);
    }

    /// Sorts all levels from newest to oldest
    ///
    /// This will make segments with highest seqno get checked first,
    /// so if there are two versions of an item, the fresher one is seen first:
    ///
    /// segment a   segment b
    /// [key:asd:2] [key:asd:1]
    ///
    /// point read ----------->
    pub(crate) fn sort_levels(&mut self) {
        for level in &mut self.levels {
            level.sort();
        }
    }

    // NOTE: Used in tests
    #[allow(unused)]
    pub(crate) fn insert_into_level(&mut self, level_no: u8, segment: Arc<Segment>) {
        let last_level_index = self.depth() - 1;
        let index = level_no.clamp(0, last_level_index);

        let level = self
            .levels
            .get_mut(index as usize)
            .expect("level should exist");

        level.insert(segment);
    }

<<<<<<< HEAD
    /* pub(crate) fn remove(&mut self, segment_id: SegmentId) {
        for level in &mut self.levels {
            level.remove(segment_id);
        }
    } */

=======
>>>>>>> a73df398
    /// Returns `true` if there are no segments
    #[must_use]
    pub fn is_empty(&self) -> bool {
        self.len() == 0
    }

    /// Returns the amount of levels in the tree
    #[must_use]
    pub fn depth(&self) -> u8 {
        // NOTE: Level count is u8
        #[allow(clippy::cast_possible_truncation)]
        let len = self.levels.len() as u8;

        len
    }

    #[must_use]
    pub fn first_level_segment_count(&self) -> usize {
        self.levels.first().map(Level::len).unwrap_or_default()
    }

    /// Returns the amount of levels in the tree
    #[must_use]
    pub fn last_level_index(&self) -> u8 {
        self.depth() - 1
    }

    /// Returns the amount of segments, summed over all levels
    #[must_use]
    pub fn len(&self) -> usize {
        self.levels.iter().map(Level::len).sum()
    }

    /// Returns the (compressed) size of all segments
    #[must_use]
    pub fn size(&self) -> u64 {
        self.iter().map(|s| s.metadata.file_size).sum()
    }

    #[must_use]
    pub fn busy_levels(&self) -> HashSet<u8> {
        let mut output = HashSet::with_capacity(self.len());

        for (idx, level) in self.levels.iter().enumerate() {
            for segment_id in level.ids() {
                if self.hidden_set.contains(&segment_id) {
                    // NOTE: Level count is u8
                    #[allow(clippy::cast_possible_truncation)]
                    let idx = idx as u8;

                    output.insert(idx);
                }
            }
        }

        output
    }

    /// Returns a view into the levels, hiding all segments that currently are being compacted
    #[must_use]
    pub fn resolved_view(&self) -> Vec<Level> {
        let mut output = Vec::with_capacity(self.len());

        for raw_level in &self.levels {
            let mut level = raw_level.clone();

            for id in &self.hidden_set {
                level.remove(*id);
            }

            output.push(level);
        }

        output
    }

    pub fn iter(&self) -> impl Iterator<Item = Arc<Segment>> + '_ {
        LevelManifestIterator::new(self)
    }

    pub(crate) fn get_all_segments(&self) -> HashMap<SegmentId, Arc<Segment>> {
        let mut output = HashMap::new();

        for segment in self.iter() {
            output.insert(segment.metadata.id, segment);
        }

        output
    }

    pub(crate) fn show_segments(&mut self, keys: &[SegmentId]) {
        for key in keys {
            self.hidden_set.remove(key);
        }
    }

    pub(crate) fn hide_segments(&mut self, keys: &[SegmentId]) {
        for key in keys {
            self.hidden_set.insert(*key);
        }
    }
}

impl Serializable for Vec<Level> {
    fn serialize<W: Write>(&self, writer: &mut W) -> Result<(), SerializeError> {
        // Write header
        writer.write_all(LEVEL_MANIFEST_HEADER_MAGIC)?;

        writer.write_u8(self.len() as u8)?;

        for level in self {
            writer.write_u32::<BigEndian>(level.segments.len() as u32)?;

            for segment in &level.segments {
                writer.write_u64::<BigEndian>(segment.metadata.id)?;
            }
        }

        Ok(())
    }
}

#[cfg(test)]
#[allow(clippy::expect_used)]
mod tests {
    use crate::{
        block_cache::BlockCache,
        descriptor_table::FileDescriptorTable,
        key_range::KeyRange,
        levels::{level::Level, LevelManifest},
        segment::{
            block_index::BlockIndex,
            file_offsets::FileOffsets,
            meta::{Metadata, SegmentId},
            Segment,
        },
        serde::Serializable,
        AbstractTree,
    };
    use std::{collections::HashSet, sync::Arc};
    use test_log::test;

    #[cfg(feature = "bloom")]
    use crate::bloom::BloomFilter;

    #[allow(clippy::expect_used)]
    fn fixture_segment(id: SegmentId, key_range: KeyRange) -> Arc<Segment> {
        let block_cache = Arc::new(BlockCache::with_capacity_bytes(10 * 1_024 * 1_024));

        Arc::new(Segment {
            tree_id: 0,
            descriptor_table: Arc::new(FileDescriptorTable::new(512, 1)),
            block_index: Arc::new(BlockIndex::new((0, id).into(), block_cache.clone())),

            offsets: FileOffsets {
                bloom_ptr: 0,
                index_block_ptr: 0,
                metadata_ptr: 0,
                range_tombstone_ptr: 0,
                tli_ptr: 0,
            },

            metadata: Metadata {
                block_count: 0,
                block_size: 0,
                created_at: 0,
                id,
                file_size: 0,
                compression: crate::segment::meta::CompressionType::None,
                table_type: crate::segment::meta::TableType::Block,
                item_count: 0,
                key_count: 0,
                key_range,
                tombstone_count: 0,
                range_tombstone_count: 0,
                uncompressed_size: 0,
                seqnos: (0, 0),
            },
            block_cache,

            #[cfg(feature = "bloom")]
            bloom_filter: BloomFilter::with_fp_rate(1, 0.1),
        })
    }

    #[test]
    fn level_manifest_atomicity() -> crate::Result<()> {
        let folder = tempfile::tempdir()?;

        let tree = crate::Config::new(folder).open()?;

        tree.insert("a", "a", 0);
        tree.flush_active_memtable()?;
        tree.insert("a", "a", 1);
        tree.flush_active_memtable()?;
        tree.insert("a", "a", 2);
        tree.flush_active_memtable()?;

        assert_eq!(3, tree.approximate_len());

        tree.major_compact(u64::MAX)?;

        assert_eq!(1, tree.segment_count());

        tree.insert("a", "a", 3);
        tree.flush_active_memtable()?;

        let segment_count_before_major_compact = tree.segment_count();

        // NOTE: Purposefully change level manifest to have invalid path
        // to force an I/O error
        tree.levels.write().expect("lock is poisoned").path = "/invaliiid/asd".into();

        assert!(tree.major_compact(u64::MAX).is_err());

        assert!(tree
            .levels
            .read()
            .expect("lock is poisoned")
            .hidden_set
            .is_empty());

        assert_eq!(segment_count_before_major_compact, tree.segment_count());

        Ok(())
    }

    #[test]
    fn level_manifest_raw_empty() -> crate::Result<()> {
        let levels = LevelManifest {
            hidden_set: HashSet::default(),
            levels: Vec::default(),
            path: "a".into(),
        };

        let mut bytes = vec![];
        levels.levels.serialize(&mut bytes)?;

        #[rustfmt::skip]
        let raw = &[
            // Magic
            b'L', b'S', b'M', b'T', b'L', b'V', b'L', b'2',

            // Count
            0,
        ];

        assert_eq!(bytes, raw);

        Ok(())
    }

    #[test]
    fn level_disjoint() -> crate::Result<()> {
        let folder = tempfile::tempdir()?;

        let tree = crate::Config::new(&folder).open()?;

        let mut x = 0_u64;

        for _ in 0..10 {
            for _ in 0..10 {
                let key = x.to_be_bytes();
                x += 1;
                tree.insert(key, key, 0);
            }
            tree.flush_active_memtable().expect("should flush");
        }

        assert!(
            tree.levels
                .read()
                .expect("lock is poisoned")
                .levels
                .first()
                .expect("should exist")
                .is_disjoint
        );

        Ok(())
    }

    #[test]
    fn level_not_disjoint() -> crate::Result<()> {
        let folder = tempfile::tempdir()?;

        let tree = crate::Config::new(&folder).open()?;

        for i in 0..10 {
            tree.insert("a", "", i);
            tree.insert("z", "", i);
            tree.flush_active_memtable().expect("should flush");
        }

        assert!(
            !tree
                .levels
                .read()
                .expect("lock is poisoned")
                .levels
                .first()
                .expect("should exist")
                .is_disjoint
        );

        Ok(())
    }

    #[test]
    fn level_overlaps() {
        let seg0 = fixture_segment(
            1,
            KeyRange::new((b"c".to_vec().into(), b"k".to_vec().into())),
        );
        let seg1 = fixture_segment(
            2,
            KeyRange::new((b"l".to_vec().into(), b"z".to_vec().into())),
        );

        let mut level = Level::default();
        level.insert(seg0);
        level.insert(seg1);

        assert_eq!(
            Vec::<SegmentId>::new(),
            level
                .overlapping_segments(&KeyRange::new((b"a".to_vec().into(), b"b".to_vec().into())))
                .map(|x| x.metadata.id)
                .collect::<Vec<_>>(),
        );

        assert_eq!(
            vec![1],
            level
                .overlapping_segments(&KeyRange::new((b"d".to_vec().into(), b"k".to_vec().into())))
                .map(|x| x.metadata.id)
                .collect::<Vec<_>>(),
        );

        assert_eq!(
            vec![1, 2],
            level
                .overlapping_segments(&KeyRange::new((b"f".to_vec().into(), b"x".to_vec().into())))
                .map(|x| x.metadata.id)
                .collect::<Vec<_>>(),
        );
    }
}<|MERGE_RESOLUTION|>--- conflicted
+++ resolved
@@ -195,22 +195,11 @@
 
         let levels = Self::resolve_levels(level_manifest, &segments);
 
-<<<<<<< HEAD
         Ok(Self {
             levels,
             hidden_set: HashSet::with_capacity(10),
             path: path.as_ref().to_path_buf(),
         })
-=======
-        #[allow(unused_mut)]
-        let levels = Self {
-            levels,
-            hidden_set: HashSet::with_capacity(10),
-            path: path.as_ref().to_path_buf(),
-        };
-
-        Ok(levels)
->>>>>>> a73df398
     }
 
     pub(crate) fn write_to_disk<P: AsRef<Path>>(path: P, levels: &Vec<Level>) -> crate::Result<()> {
@@ -286,15 +275,6 @@
         level.insert(segment);
     }
 
-<<<<<<< HEAD
-    /* pub(crate) fn remove(&mut self, segment_id: SegmentId) {
-        for level in &mut self.levels {
-            level.remove(segment_id);
-        }
-    } */
-
-=======
->>>>>>> a73df398
     /// Returns `true` if there are no segments
     #[must_use]
     pub fn is_empty(&self) -> bool {
