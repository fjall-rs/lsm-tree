use crate::segment::id::GlobalSegmentId;
use crate::segment::{block_index::IndexBlock, value_block::ValueBlock};
use crate::{
    either::Either::{self, Left, Right},
    segment::block_index::block_handle::KeyedBlockHandle,
};
use quick_cache::Weighter;
use quick_cache::{sync::Cache, Equivalent};
use std::sync::Arc;

#[derive(Clone, Debug, Eq, Hash, PartialEq)]
enum BlockTag {
    Data = 0,
    Index = 1,
}

type Item = Either<Arc<ValueBlock>, Arc<IndexBlock>>;

// (Type (disk or index), Segment ID, Block offset)
#[derive(Eq, std::hash::Hash, PartialEq)]
struct CacheKey(BlockTag, GlobalSegmentId, u64);

impl Equivalent<CacheKey> for (BlockTag, GlobalSegmentId, u64) {
    fn equivalent(&self, key: &CacheKey) -> bool {
        self.0 == key.0 && self.1 == key.1 && self.2 == key.2
    }
}

impl From<(BlockTag, GlobalSegmentId, u64)> for CacheKey {
    fn from((tag, gid, bid): (BlockTag, GlobalSegmentId, u64)) -> Self {
        Self(tag, gid, bid)
    }
}

#[derive(Clone)]
struct BlockWeighter;

impl Weighter<CacheKey, Item> for BlockWeighter {
    fn weight(&self, _: &CacheKey, block: &Item) -> u64 {
        #[allow(clippy::cast_possible_truncation)]
        match block {
<<<<<<< HEAD
            Either::Left(block) => block.header.uncompressed_length.into(),
            Either::Right(block) => block.header.uncompressed_length.into(),
=======
            Either::Left(block) => block.size() as u64,
            Either::Right(block) => block
                .items
                .iter()
                .map(|x| x.end_key.len() + std::mem::size_of::<KeyedBlockHandle>())
                .sum::<usize>() as u64,
>>>>>>> 02c71485
        }
    }
}

/// Block cache, in which blocks are cached in-memory
/// after being retrieved from disk
///
/// This speeds up consecutive queries to nearby data, improving
/// read performance for hot data.
///
/// # Examples
///
/// Sharing block cache between multiple trees
///
/// ```
/// # use lsm_tree::{Tree, Config, BlockCache};
/// # use std::sync::Arc;
/// #
/// // Provide 40 MB of cache capacity
/// let block_cache = Arc::new(BlockCache::with_capacity_bytes(40 * 1_000 * 1_000));
///
/// # let folder = tempfile::tempdir()?;
/// let tree1 = Config::new(folder).block_cache(block_cache.clone()).open()?;
/// # let folder = tempfile::tempdir()?;
/// let tree2 = Config::new(folder).block_cache(block_cache.clone()).open()?;
/// #
/// # Ok::<(), lsm_tree::Error>(())
/// ```
pub struct BlockCache {
    data: Cache<CacheKey, Item, BlockWeighter>,
    capacity: u64,
}

impl BlockCache {
    /// Creates a new block cache with roughly `n` bytes of capacity.
    #[must_use]
    pub fn with_capacity_bytes(bytes: u64) -> Self {
        Self {
            data: Cache::with_weighter(1_000_000, bytes, BlockWeighter),
            capacity: bytes,
        }
    }

    /// Returns the amount of cached bytes.
    #[must_use]
    pub fn size(&self) -> u64 {
        self.data.weight()
    }

    /// Returns the cache capacity in bytes.
    #[must_use]
    pub fn capacity(&self) -> u64 {
        self.capacity
    }

    /// Returns the number of cached blocks.
    #[must_use]
    pub fn len(&self) -> usize {
        self.data.len()
    }

    /// Returns `true` if there are no cached blocks.
    #[must_use]
    pub fn is_empty(&self) -> bool {
        self.data.is_empty()
    }

    #[doc(hidden)]
    pub fn insert_disk_block(
        &self,
        segment_id: GlobalSegmentId,
        offset: u64,
        value: Arc<ValueBlock>,
    ) {
        if self.capacity > 0 {
            self.data
                .insert((BlockTag::Data, segment_id, offset).into(), Left(value));
        }
    }

    #[doc(hidden)]
    pub fn insert_index_block(
        &self,
        segment_id: GlobalSegmentId,
        offset: u64,
        value: Arc<IndexBlock>,
    ) {
        if self.capacity > 0 {
            self.data
                .insert((BlockTag::Index, segment_id, offset).into(), Right(value));
        }
    }

    #[doc(hidden)]
    #[must_use]
    pub fn get_disk_block(
        &self,
        segment_id: GlobalSegmentId,
        offset: u64,
    ) -> Option<Arc<ValueBlock>> {
        let key = (BlockTag::Data, segment_id, offset);
        let item = self.data.get(&key)?;
        Some(item.left())
    }

    #[doc(hidden)]
    #[must_use]
    pub fn get_index_block(
        &self,
        segment_id: GlobalSegmentId,
        offset: u64,
    ) -> Option<Arc<IndexBlock>> {
        let key = (BlockTag::Index, segment_id, offset);
        let item = self.data.get(&key)?;
        Some(item.right())
    }
}<|MERGE_RESOLUTION|>--- conflicted
+++ resolved
@@ -39,17 +39,8 @@
     fn weight(&self, _: &CacheKey, block: &Item) -> u64 {
         #[allow(clippy::cast_possible_truncation)]
         match block {
-<<<<<<< HEAD
             Either::Left(block) => block.header.uncompressed_length.into(),
             Either::Right(block) => block.header.uncompressed_length.into(),
-=======
-            Either::Left(block) => block.size() as u64,
-            Either::Right(block) => block
-                .items
-                .iter()
-                .map(|x| x.end_key.len() + std::mem::size_of::<KeyedBlockHandle>())
-                .sum::<usize>() as u64,
->>>>>>> 02c71485
         }
     }
 }
