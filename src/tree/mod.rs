// Copyright (c) 2024-present, fjall-rs
// This source code is licensed under both the Apache 2.0 and MIT License
// (found in the LICENSE-* files in the repository)

pub mod ingest;
pub mod inner;
pub mod sealed;

use crate::{
    compaction::{drop_range::OwnedBounds, state::CompactionState, CompactionStrategy},
    config::Config,
    file::CURRENT_VERSION_FILE,
    format_version::FormatVersion,
    iter_guard::{IterGuard, IterGuardImpl},
    manifest::Manifest,
    memtable::Memtable,
    slice::Slice,
    table::Table,
    value::InternalValue,
    version::{recovery::recover, SuperVersion, SuperVersions, Version},
    vlog::BlobFile,
    AbstractTree, Checksum, KvPair, SeqNo, SequenceNumberCounter, TableId, UserKey, UserValue,
    ValueType,
};
use inner::{TreeId, TreeInner};
use std::{
    ops::{Bound, RangeBounds},
    path::Path,
    sync::{Arc, Mutex, RwLock},
};

#[cfg(feature = "metrics")]
use crate::metrics::Metrics;

/// Iterator value guard
pub struct Guard(crate::Result<(UserKey, UserValue)>);

impl IterGuard for Guard {
    fn into_inner_if(
        self,
        pred: impl Fn(&UserKey) -> bool,
    ) -> crate::Result<(UserKey, Option<UserValue>)> {
        let (k, v) = self.0?;

        if pred(&k) {
            Ok((k, Some(v)))
        } else {
            Ok((k, None))
        }
    }

    fn key(self) -> crate::Result<UserKey> {
        self.0.map(|(k, _)| k)
    }

    fn size(self) -> crate::Result<u32> {
        #[expect(clippy::cast_possible_truncation, reason = "values are u32 length max")]
        self.into_inner().map(|(_, v)| v.len() as u32)
    }

    fn into_inner(self) -> crate::Result<(UserKey, UserValue)> {
        self.0
    }
}

fn ignore_tombstone_value(item: InternalValue) -> Option<InternalValue> {
    if item.is_tombstone() {
        None
    } else {
        Some(item)
    }
}

/// A log-structured merge tree (LSM-tree/LSMT)
#[derive(Clone)]
pub struct Tree(#[doc(hidden)] pub Arc<TreeInner>);

impl std::ops::Deref for Tree {
    type Target = TreeInner;

    fn deref(&self) -> &Self::Target {
        &self.0
    }
}

impl AbstractTree for Tree {
    fn table_file_cache_size(&self) -> usize {
        self.config.descriptor_table.len()
    }

    fn get_version_history_lock(
        &self,
    ) -> std::sync::RwLockWriteGuard<'_, crate::version::SuperVersions> {
        #[expect(clippy::expect_used, reason = "lock is expected to not be poisoned")]
        self.version_history.write().expect("lock is poisoned")
    }

    fn next_table_id(&self) -> TableId {
        self.0.table_id_counter.get()
    }

    fn id(&self) -> TreeId {
        self.id
    }

    fn blob_file_count(&self) -> usize {
        0
    }

    fn get_internal_entry(&self, key: &[u8], seqno: SeqNo) -> crate::Result<Option<InternalValue>> {
        #[expect(clippy::expect_used, reason = "lock is expected to not be poisoned")]
        let super_version = self
            .version_history
            .read()
            .expect("lock is poisoned")
            .get_version_for_snapshot(seqno);

        Self::get_internal_entry_from_version(&super_version, key, seqno)
    }

    fn current_version(&self) -> Version {
        #[expect(clippy::expect_used, reason = "lock is expected to not be poisoned")]
        self.version_history
            .read()
            .expect("poisoned")
            .latest_version()
            .version
    }

    fn get_flush_lock(&self) -> std::sync::MutexGuard<'_, ()> {
        #[expect(clippy::expect_used, reason = "lock is expected to not be poisoned")]
        self.flush_lock.lock().expect("lock is poisoned")
    }

    #[cfg(feature = "metrics")]
    fn metrics(&self) -> &Arc<crate::Metrics> {
        &self.0.metrics
    }

    fn version_free_list_len(&self) -> usize {
        #[expect(clippy::expect_used, reason = "lock is expected to not be poisoned")]
        self.version_history
            .read()
            .expect("lock is poisoned")
            .free_list_len()
    }

    fn prefix<K: AsRef<[u8]>>(
        &self,
        prefix: K,
        seqno: SeqNo,
        index: Option<(Arc<Memtable>, SeqNo)>,
    ) -> Box<dyn DoubleEndedIterator<Item = IterGuardImpl> + Send + 'static> {
        Box::new(
            self.create_prefix(&prefix, seqno, index)
                .map(|kv| IterGuardImpl::Standard(Guard(kv))),
        )
    }

    fn range<K: AsRef<[u8]>, R: RangeBounds<K>>(
        &self,
        range: R,
        seqno: SeqNo,
        index: Option<(Arc<Memtable>, SeqNo)>,
    ) -> Box<dyn DoubleEndedIterator<Item = IterGuardImpl> + Send + 'static> {
        Box::new(
            self.create_range(&range, seqno, index)
                .map(|kv| IterGuardImpl::Standard(Guard(kv))),
        )
    }

    /// Returns the number of tombstones in the tree.
    fn tombstone_count(&self) -> u64 {
        self.current_version()
            .iter_tables()
            .map(Table::tombstone_count)
            .sum()
    }

    /// Returns the number of weak tombstones (single deletes) in the tree.
    fn weak_tombstone_count(&self) -> u64 {
        self.current_version()
            .iter_tables()
            .map(Table::weak_tombstone_count)
            .sum()
    }

    /// Returns the number of value entries that become reclaimable once weak tombstones can be GC'd.
    fn weak_tombstone_reclaimable_count(&self) -> u64 {
        self.current_version()
            .iter_tables()
            .map(Table::weak_tombstone_reclaimable)
            .sum()
    }

    fn drop_range<K: AsRef<[u8]>, R: RangeBounds<K>>(&self, range: R) -> crate::Result<()> {
        let (bounds, is_empty) = Self::range_bounds_to_owned_bounds(&range);

        if is_empty {
            return Ok(());
        }

        let strategy = Arc::new(crate::compaction::drop_range::Strategy::new(bounds));

        // IMPORTANT: Write lock so we can be the only compaction going on
        #[expect(clippy::expect_used, reason = "lock is expected to not be poisoned")]
        let _lock = self
            .0
            .major_compaction_lock
            .write()
            .expect("lock is poisoned");

        log::info!("Starting drop_range compaction");
        self.inner_compact(strategy, 0)
    }

    fn clear(&self) -> crate::Result<()> {
        let mut versions = self.get_version_history_lock();

        versions.upgrade_version(
            &self.config.path,
            |v| {
                let mut copy = v.clone();
                copy.active_memtable = Arc::new(Memtable::new(self.memtable_id_counter.next()));
                copy.sealed_memtables = Arc::default();
                copy.version = Version::new(v.version.id() + 1, self.tree_type());
                Ok(copy)
            },
            &self.config.seqno,
            &self.config.visible_seqno,
        )
    }

    #[doc(hidden)]
    fn major_compact(&self, target_size: u64, seqno_threshold: SeqNo) -> crate::Result<()> {
        let strategy = Arc::new(crate::compaction::major::Strategy::new(target_size));

        // IMPORTANT: Write lock so we can be the only compaction going on
        #[expect(clippy::expect_used, reason = "lock is expected to not be poisoned")]
        let _lock = self
            .0
            .major_compaction_lock
            .write()
            .expect("lock is poisoned");

        log::info!("Starting major compaction");
        self.inner_compact(strategy, seqno_threshold)
    }

    fn l0_run_count(&self) -> usize {
        self.current_version()
            .level(0)
            .map(|x| x.run_count())
            .unwrap_or_default()
    }

    fn size_of<K: AsRef<[u8]>>(&self, key: K, seqno: SeqNo) -> crate::Result<Option<u32>> {
        #[expect(clippy::cast_possible_truncation, reason = "values are u32 length max")]
        Ok(self.get(key, seqno)?.map(|x| x.len() as u32))
    }

    fn filter_size(&self) -> u64 {
        self.current_version()
            .iter_tables()
            .map(Table::filter_size)
            .map(u64::from)
            .sum()
    }

    fn pinned_filter_size(&self) -> usize {
        self.current_version()
            .iter_tables()
            .map(Table::pinned_filter_size)
            .sum()
    }

    fn pinned_block_index_size(&self) -> usize {
        self.current_version()
            .iter_tables()
            .map(Table::pinned_block_index_size)
            .sum()
    }

    fn sealed_memtable_count(&self) -> usize {
        #[expect(clippy::expect_used, reason = "lock is expected to not be poisoned")]
        self.version_history
            .read()
            .expect("lock is poisoned")
            .latest_version()
            .sealed_memtables
            .len()
    }

    fn flush_to_tables(
        &self,
        stream: impl Iterator<Item = crate::Result<InternalValue>>,
    ) -> crate::Result<Option<(Vec<Table>, Option<Vec<BlobFile>>)>> {
        use crate::{file::TABLES_FOLDER, table::multi_writer::MultiWriter};
        use std::time::Instant;

        let start = Instant::now();

        let folder = self.config.path.join(TABLES_FOLDER);

        let data_block_size = self.config.data_block_size_policy.get(0);

        let data_block_restart_interval = self.config.data_block_restart_interval_policy.get(0);
        let index_block_restart_interval = self.config.index_block_restart_interval_policy.get(0);

        let data_block_compression = self.config.data_block_compression_policy.get(0);
        let index_block_compression = self.config.index_block_compression_policy.get(0);

        let data_block_hash_ratio = self.config.data_block_hash_ratio_policy.get(0);

        let index_partitioning = self.config.index_block_partitioning_policy.get(0);
        let filter_partitioning = self.config.filter_block_partitioning_policy.get(0);

        log::debug!(
            "Flushing memtable(s) to {}, data_block_restart_interval={data_block_restart_interval}, index_block_restart_interval={index_block_restart_interval}, data_block_size={data_block_size}, data_block_compression={data_block_compression}, index_block_compression={index_block_compression}",
            folder.display(),
        );

        let mut table_writer = MultiWriter::new(
            folder.clone(),
            self.table_id_counter.clone(),
            64 * 1_024 * 1_024,
            0,
        )?
        .use_data_block_restart_interval(data_block_restart_interval)
        .use_index_block_restart_interval(index_block_restart_interval)
        .use_data_block_compression(data_block_compression)
        .use_index_block_compression(index_block_compression)
        .use_data_block_size(data_block_size)
        .use_data_block_hash_ratio(data_block_hash_ratio)
        .use_bloom_policy({
            use crate::config::FilterPolicyEntry::{Bloom, None};
            use crate::table::filter::BloomConstructionPolicy;

            match self.config.filter_policy.get(0) {
                Bloom(policy) => policy,
                None => BloomConstructionPolicy::BitsPerKey(0.0),
            }
        });

        if index_partitioning {
            table_writer = table_writer.use_partitioned_index();
        }
        if filter_partitioning {
            table_writer = table_writer.use_partitioned_filter();
        }

        for item in stream {
            table_writer.write(item?)?;
        }

        let result = table_writer.finish()?;

        log::debug!("Flushed memtable(s) in {:?}", start.elapsed());

        let pin_filter = self.config.filter_block_pinning_policy.get(0);
        let pin_index = self.config.index_block_pinning_policy.get(0);

        // Load tables
        let tables = result
            .into_iter()
            .map(|(table_id, checksum)| -> crate::Result<Table> {
                Table::recover(
                    folder.join(table_id.to_string()),
                    checksum,
                    0,
                    self.id,
                    self.config.cache.clone(),
                    self.config.descriptor_table.clone(),
                    pin_filter,
                    pin_index,
                    #[cfg(feature = "metrics")]
                    self.metrics.clone(),
                )
            })
            .collect::<crate::Result<Vec<_>>>()?;

        Ok(Some((tables, None)))
    }

    #[expect(clippy::significant_drop_tightening)]
    fn register_tables(
        &self,
        tables: &[Table],
        blob_files: Option<&[BlobFile]>,
        frag_map: Option<crate::blob_tree::FragmentationMap>,
        sealed_memtables_to_delete: &[crate::tree::inner::MemtableId],
        gc_watermark: SeqNo,
    ) -> crate::Result<()> {
        log::trace!(
            "Registering {} tables, {} blob files",
            tables.len(),
            blob_files.map(<[BlobFile]>::len).unwrap_or_default(),
        );

        #[expect(clippy::expect_used, reason = "lock is expected to not be poisoned")]
        let mut _compaction_state = self.compaction_state.lock().expect("lock is poisoned");
        #[expect(clippy::expect_used, reason = "lock is expected to not be poisoned")]
        let mut version_lock = self.version_history.write().expect("lock is poisoned");

        version_lock.upgrade_version(
            &self.config.path,
            |current| {
                let mut copy = current.clone();

                copy.version = copy.version.with_new_l0_run(
                    tables,
                    blob_files,
                    frag_map.filter(|x| !x.is_empty()),
                );

                for &table_id in sealed_memtables_to_delete {
                    log::trace!("releasing sealed memtable #{table_id}");
                    copy.sealed_memtables = Arc::new(copy.sealed_memtables.remove(table_id));
                }

                Ok(copy)
            },
            &self.config.seqno,
            &self.config.visible_seqno,
        )?;

        if let Err(e) = version_lock.maintenance(&self.config.path, gc_watermark) {
            log::warn!("Version GC failed: {e:?}");
        }

        Ok(())
    }

    fn clear_active_memtable(&self) {
        use crate::tree::sealed::SealedMemtables;

        #[expect(clippy::expect_used, reason = "lock is expected to not be poisoned")]
        let mut version_history_lock = self.version_history.write().expect("lock is poisoned");
        let super_version = version_history_lock.latest_version();

        if super_version.active_memtable.is_empty() {
            return;
        }

        let mut copy = version_history_lock.latest_version();
        copy.active_memtable = Arc::new(Memtable::new(self.memtable_id_counter.next()));
        copy.sealed_memtables = Arc::new(SealedMemtables::default());

        // Rotate does not modify the memtable, so it cannot break snapshots
        copy.seqno = super_version.seqno;

        version_history_lock.replace_latest_version(copy);

        log::trace!("cleared active memtable");
    }

<<<<<<< HEAD
    fn add_sealed_memtable(&self, memtable: Arc<Memtable>) {
        #[expect(clippy::expect_used, reason = "lock is expected to not be poisoned")]
        let mut version_lock = self.version_history.write().expect("lock is poisoned");
        version_lock.append_sealed_memtable(memtable);
    }

=======
>>>>>>> db7e723e
    fn compact(
        &self,
        strategy: Arc<dyn CompactionStrategy>,
        seqno_threshold: SeqNo,
    ) -> crate::Result<()> {
        // NOTE: Read lock major compaction lock
        // That way, if a major compaction is running, we cannot proceed
        // But in general, parallel (non-major) compactions can occur
        #[expect(clippy::expect_used, reason = "lock is expected to not be poisoned")]
        let _lock = self
            .0
            .major_compaction_lock
            .read()
            .expect("lock is poisoned");

        self.inner_compact(strategy, seqno_threshold)
    }

    fn get_next_table_id(&self) -> TableId {
        self.0.get_next_table_id()
    }

    fn tree_config(&self) -> &Config {
        &self.config
    }

    fn active_memtable(&self) -> Arc<Memtable> {
        #[expect(clippy::expect_used, reason = "lock is expected to not be poisoned")]
        self.version_history
            .read()
            .expect("lock is poisoned")
            .latest_version()
            .active_memtable
    }

    fn tree_type(&self) -> crate::TreeType {
        crate::TreeType::Standard
    }

    #[expect(clippy::significant_drop_tightening)]
    fn rotate_memtable(&self) -> Option<Arc<Memtable>> {
        #[expect(clippy::expect_used, reason = "lock is expected to not be poisoned")]
        let mut version_history_lock = self.version_history.write().expect("lock is poisoned");
        let super_version = version_history_lock.latest_version();

        if super_version.active_memtable.is_empty() {
            return None;
        }

        let yanked_memtable = super_version.active_memtable;

        let mut copy = version_history_lock.latest_version();
        copy.active_memtable = Arc::new(Memtable::new(self.memtable_id_counter.next()));
        copy.sealed_memtables =
            Arc::new(super_version.sealed_memtables.add(yanked_memtable.clone()));

        // Rotate does not modify the memtable so it cannot break snapshots
        copy.seqno = super_version.seqno;

        version_history_lock.replace_latest_version(copy);

        log::trace!(
            "rotate: added memtable id={} to sealed memtables",
            yanked_memtable.id,
        );

        Some(yanked_memtable)
    }

    fn table_count(&self) -> usize {
        self.current_version().table_count()
    }

    fn level_table_count(&self, idx: usize) -> Option<usize> {
        self.current_version().level(idx).map(|x| x.table_count())
    }

    fn approximate_len(&self) -> usize {
        #[expect(clippy::expect_used, reason = "lock is expected to not be poisoned")]
        let super_version = self
            .version_history
            .read()
            .expect("lock is poisoned")
            .latest_version();

        let tables_item_count = self
            .current_version()
            .iter_tables()
            .map(|x| x.metadata.item_count)
            .sum::<u64>();

        let memtable_count = super_version.active_memtable.len() as u64;
        let sealed_count = super_version
            .sealed_memtables
            .iter()
            .map(|mt| mt.len())
            .sum::<usize>() as u64;

        #[expect(clippy::expect_used, reason = "result should fit into usize")]
        (memtable_count + sealed_count + tables_item_count)
            .try_into()
            .expect("approximate_len too large for usize")
    }

    fn disk_space(&self) -> u64 {
        self.current_version()
            .iter_levels()
            .map(super::version::Level::size)
            .sum()
    }

    fn get_highest_memtable_seqno(&self) -> Option<SeqNo> {
        #[expect(clippy::expect_used, reason = "lock is expected to not be poisoned")]
        let version = self
            .version_history
            .read()
            .expect("lock is poisoned")
            .latest_version();

        let active = version.active_memtable.get_highest_seqno();

        let sealed = version
            .sealed_memtables
            .iter()
            .map(|mt| mt.get_highest_seqno())
            .max()
            .flatten();

        active.max(sealed)
    }

    fn get_highest_persisted_seqno(&self) -> Option<SeqNo> {
        self.current_version()
            .iter_tables()
            .map(Table::get_highest_seqno)
            .max()
    }

    fn get<K: AsRef<[u8]>>(&self, key: K, seqno: SeqNo) -> crate::Result<Option<UserValue>> {
        Ok(self
            .get_internal_entry(key.as_ref(), seqno)?
            .map(|x| x.value))
    }

    fn insert<K: Into<UserKey>, V: Into<UserValue>>(
        &self,
        key: K,
        value: V,
        seqno: SeqNo,
    ) -> (u64, u64) {
        let value = InternalValue::from_components(key, value, seqno, ValueType::Value);
        self.append_entry(value)
    }

    fn remove<K: Into<UserKey>>(&self, key: K, seqno: SeqNo) -> (u64, u64) {
        let value = InternalValue::new_tombstone(key, seqno);
        self.append_entry(value)
    }

    fn remove_weak<K: Into<UserKey>>(&self, key: K, seqno: SeqNo) -> (u64, u64) {
        let value = InternalValue::new_weak_tombstone(key, seqno);
        self.append_entry(value)
    }
}

impl Tree {
    #[doc(hidden)]
    pub fn create_internal_range<'a, K: AsRef<[u8]> + 'a, R: RangeBounds<K> + 'a>(
        version: SuperVersion,
        range: &'a R,
        seqno: SeqNo,
        ephemeral: Option<(Arc<Memtable>, SeqNo)>,
    ) -> impl DoubleEndedIterator<Item = crate::Result<InternalValue>> + 'static {
        use crate::range::{IterState, TreeIter};
        use std::ops::Bound::{self, Excluded, Included, Unbounded};

        let lo: Bound<UserKey> = match range.start_bound() {
            Included(x) => Included(x.as_ref().into()),
            Excluded(x) => Excluded(x.as_ref().into()),
            Unbounded => Unbounded,
        };

        let hi: Bound<UserKey> = match range.end_bound() {
            Included(x) => Included(x.as_ref().into()),
            Excluded(x) => Excluded(x.as_ref().into()),
            Unbounded => Unbounded,
        };

        let bounds: (Bound<UserKey>, Bound<UserKey>) = (lo, hi);

        let iter_state = { IterState { version, ephemeral } };

        TreeIter::create_range(iter_state, bounds, seqno)
    }

    pub(crate) fn get_internal_entry_from_version(
        super_version: &SuperVersion,
        key: &[u8],
        seqno: SeqNo,
    ) -> crate::Result<Option<InternalValue>> {
        if let Some(entry) = super_version.active_memtable.get(key, seqno) {
            return Ok(ignore_tombstone_value(entry));
        }

        // Now look in sealed memtables
        if let Some(entry) =
            Self::get_internal_entry_from_sealed_memtables(super_version, key, seqno)
        {
            return Ok(ignore_tombstone_value(entry));
        }

        // Now look in tables... this may involve disk I/O
        Self::get_internal_entry_from_tables(&super_version.version, key, seqno)
    }

    fn get_internal_entry_from_tables(
        version: &Version,
        key: &[u8],
        seqno: SeqNo,
    ) -> crate::Result<Option<InternalValue>> {
        // NOTE: Create key hash for hash sharing
        // https://fjall-rs.github.io/post/bloom-filter-hash-sharing/
        let key_hash = crate::table::filter::standard_bloom::Builder::get_hash(key);

        for table in version
            .iter_levels()
            .flat_map(|lvl| lvl.iter())
            .filter_map(|run| run.get_for_key(key))
        {
            if let Some(item) = table.get(key, seqno, key_hash)? {
                return Ok(ignore_tombstone_value(item));
            }
        }

        Ok(None)
    }

    fn get_internal_entry_from_sealed_memtables(
        super_version: &SuperVersion,
        key: &[u8],
        seqno: SeqNo,
    ) -> Option<InternalValue> {
        for mt in super_version.sealed_memtables.iter().rev() {
            if let Some(entry) = mt.get(key, seqno) {
                return Some(entry);
            }
        }

        None
    }

    pub(crate) fn get_version_for_snapshot(&self, seqno: SeqNo) -> SuperVersion {
        #[expect(clippy::expect_used, reason = "lock is expected to not be poisoned")]
        self.version_history
            .read()
            .expect("lock is poisoned")
            .get_version_for_snapshot(seqno)
    }

    /// Normalizes a user-provided range into owned `Bound<Slice>` values.
    ///
    /// Returns a tuple containing:
    /// - the `OwnedBounds` that mirror the original bounds semantics (including
    ///   inclusive/exclusive markers and unbounded endpoints), and
    /// - a `bool` flag indicating whether the normalized range is logically
    ///   empty (e.g., when the lower bound is greater than the upper bound).
    ///
    /// Callers can use the flag to detect empty ranges and skip further work
    /// while still having access to the normalized bounds for non-empty cases.
    fn range_bounds_to_owned_bounds<K: AsRef<[u8]>, R: RangeBounds<K>>(
        range: &R,
    ) -> (OwnedBounds, bool) {
        use Bound::{Excluded, Included, Unbounded};

        let start = match range.start_bound() {
            Included(key) => Included(Slice::from(key.as_ref())),
            Excluded(key) => Excluded(Slice::from(key.as_ref())),
            Unbounded => Unbounded,
        };

        let end = match range.end_bound() {
            Included(key) => Included(Slice::from(key.as_ref())),
            Excluded(key) => Excluded(Slice::from(key.as_ref())),
            Unbounded => Unbounded,
        };

        let is_empty =
            if let (Included(lo) | Excluded(lo), Included(hi) | Excluded(hi)) = (&start, &end) {
                lo.as_ref() > hi.as_ref()
            } else {
                false
            };

        (OwnedBounds { start, end }, is_empty)
    }

    /// Opens an LSM-tree in the given directory.
    ///
    /// Will recover previous state if the folder was previously
    /// occupied by an LSM-tree, including the previous configuration.
    /// If not, a new tree will be initialized with the given config.
    ///
    /// After recovering a previous state, use [`Tree::set_active_memtable`]
    /// to fill the memtable with data from a write-ahead log for full durability.
    ///
    /// # Errors
    ///
    /// Returns error, if an IO error occurred.
    pub(crate) fn open(config: Config) -> crate::Result<Self> {
        log::debug!("Opening LSM-tree at {}", config.path.display());

        // Check for old version
        if config.path.join("version").try_exists()? {
            log::error!("It looks like you are trying to open a V1 database - the database needs a manual migration, however a migration tool is not provided, as V1 is extremely outdated.");
            return Err(crate::Error::InvalidVersion(FormatVersion::V1.into()));
        }

        let tree = if config.path.join(CURRENT_VERSION_FILE).try_exists()? {
            Self::recover(config)
        } else {
            Self::create_new(config)
        }?;

        Ok(tree)
    }

    /// Returns `true` if there are some tables that are being compacted.
    #[doc(hidden)]
    #[must_use]
    pub fn is_compacting(&self) -> bool {
        #[expect(clippy::expect_used, reason = "lock is expected to not be poisoned")]
        !self
            .compaction_state
            .lock()
            .expect("lock is poisoned")
            .hidden_set()
            .is_empty()
    }

    fn inner_compact(
        &self,
        strategy: Arc<dyn CompactionStrategy>,
        mvcc_gc_watermark: SeqNo,
    ) -> crate::Result<()> {
        use crate::compaction::worker::{do_compaction, Options};

        let mut opts = Options::from_tree(self, strategy);
        opts.mvcc_gc_watermark = mvcc_gc_watermark;

        do_compaction(&opts)?;

        log::debug!("Compaction run over");

        Ok(())
    }

    #[doc(hidden)]
    #[must_use]
    pub fn create_iter(
        &self,
        seqno: SeqNo,
        ephemeral: Option<(Arc<Memtable>, SeqNo)>,
    ) -> impl DoubleEndedIterator<Item = crate::Result<KvPair>> + 'static {
        self.create_range::<UserKey, _>(&.., seqno, ephemeral)
    }

    #[doc(hidden)]
    pub fn create_range<'a, K: AsRef<[u8]> + 'a, R: RangeBounds<K> + 'a>(
        &self,
        range: &'a R,
        seqno: SeqNo,
        ephemeral: Option<(Arc<Memtable>, SeqNo)>,
    ) -> impl DoubleEndedIterator<Item = crate::Result<KvPair>> + 'static {
        #[expect(clippy::expect_used, reason = "lock is expected to not be poisoned")]
        let super_version = self
            .version_history
            .read()
            .expect("lock is poisoned")
            .get_version_for_snapshot(seqno);

        Self::create_internal_range(super_version, range, seqno, ephemeral).map(|item| match item {
            Ok(kv) => Ok((kv.key.user_key, kv.value)),
            Err(e) => Err(e),
        })
    }

    #[doc(hidden)]
    pub fn create_prefix<'a, K: AsRef<[u8]> + 'a>(
        &self,
        prefix: K,
        seqno: SeqNo,
        ephemeral: Option<(Arc<Memtable>, SeqNo)>,
    ) -> impl DoubleEndedIterator<Item = crate::Result<KvPair>> + 'static {
        use crate::range::prefix_to_range;

        let range = prefix_to_range(prefix.as_ref());
        self.create_range(&range, seqno, ephemeral)
    }

    /// Adds an item to the active memtable.
    ///
    /// Returns the added item's size and new size of the memtable.
    #[doc(hidden)]
    #[must_use]
    pub fn append_entry(&self, value: InternalValue) -> (u64, u64) {
        #[expect(clippy::expect_used, reason = "lock is expected to not be poisoned")]
        self.version_history
            .read()
            .expect("lock is poisoned")
            .latest_version()
            .active_memtable
            .insert(value)
    }

    /// Recovers previous state, by loading the level manifest, tables and blob files.
    ///
    /// # Errors
    ///
    /// Returns error, if an IO error occurred.
    fn recover(mut config: Config) -> crate::Result<Self> {
        use crate::stop_signal::StopSignal;
        use inner::get_next_tree_id;

        log::info!("Recovering LSM-tree at {}", config.path.display());

        // let manifest = {
        //     let manifest_path = config.path.join(MANIFEST_FILE);
        //     let reader = sfa::Reader::new(&manifest_path)?;
        //     Manifest::decode_from(&manifest_path, &reader)?
        // };

        // if manifest.version != FormatVersion::V3 {
        //     return Err(crate::Error::InvalidVersion(manifest.version.into()));
        // }

        let tree_id = get_next_tree_id();

        #[cfg(feature = "metrics")]
        let metrics = Arc::new(Metrics::default());

        let version = Self::recover_levels(
            &config.path,
            tree_id,
            &config,
            #[cfg(feature = "metrics")]
            &metrics,
        )?;

        {
            let manifest_path = config.path.join(format!("v{}", version.id()));
            let reader = sfa::Reader::new(&manifest_path)?;
            let manifest = Manifest::decode_from(&manifest_path, &reader)?;

            if manifest.version != FormatVersion::V3 {
                return Err(crate::Error::InvalidVersion(manifest.version.into()));
            }

            let requested_tree_type = match config.kv_separation_opts {
                Some(_) => crate::TreeType::Blob,
                None => crate::TreeType::Standard,
            };

            if version.tree_type() != requested_tree_type {
                log::error!(
                    "Tried to open a {requested_tree_type:?}Tree, but the existing tree is of type {:?}Tree. This indicates a misconfiguration or corruption.",
                    version.tree_type(),
                );
                return Err(crate::Error::Unrecoverable);
            }

            // IMPORTANT: Restore persisted config
            config.level_count = manifest.level_count;
        }

        let highest_table_id = version
            .iter_tables()
            .map(Table::id)
            .max()
            .unwrap_or_default();

        let inner = TreeInner {
            id: tree_id,
            memtable_id_counter: SequenceNumberCounter::default(),
            table_id_counter: SequenceNumberCounter::new(highest_table_id + 1),
            blob_file_id_counter: SequenceNumberCounter::default(),
            version_history: Arc::new(RwLock::new(SuperVersions::new(version))),
            stop_signal: StopSignal::default(),
            config,
            major_compaction_lock: RwLock::default(),
            flush_lock: Mutex::default(),
            compaction_state: Arc::new(Mutex::new(CompactionState::default())),

            #[cfg(feature = "metrics")]
            metrics,
        };

        Ok(Self(Arc::new(inner)))
    }

    /// Creates a new LSM-tree in a directory.
    fn create_new(config: Config) -> crate::Result<Self> {
        use crate::file::{fsync_directory, TABLES_FOLDER};
        use std::fs::create_dir_all;

        let path = config.path.clone();
        log::trace!("Creating LSM-tree at {}", path.display());

        create_dir_all(&path)?;

        let table_folder_path = path.join(TABLES_FOLDER);
        create_dir_all(&table_folder_path)?;

        // IMPORTANT: fsync folders on Unix
        fsync_directory(&table_folder_path)?;
        fsync_directory(&path)?;

        let inner = TreeInner::create_new(config)?;
        Ok(Self(Arc::new(inner)))
    }

    /// Recovers the level manifest, loading all tables from disk.
    #[expect(
        clippy::too_many_lines,
        reason = "this function currently has too many lines, will be refactored in future"
    )]
    fn recover_levels<P: AsRef<Path>>(
        tree_path: P,
        tree_id: TreeId,
        config: &Config,
        #[cfg(feature = "metrics")] metrics: &Arc<Metrics>,
    ) -> crate::Result<Version> {
        use crate::{file::fsync_directory, file::TABLES_FOLDER, TableId};

        let tree_path = tree_path.as_ref();

        let recovery = recover(tree_path)?;

        let table_map = {
            let mut result: crate::HashMap<TableId, (u8 /* Level index */, Checksum, SeqNo)> =
                crate::HashMap::default();

            for (level_idx, table_ids) in recovery.table_ids.iter().enumerate() {
                for run in table_ids {
                    for table in run {
                        #[expect(
                            clippy::expect_used,
                            reason = "there are always less than 256 levels"
                        )]
                        result.insert(
                            table.id,
                            (
                                level_idx
                                    .try_into()
                                    .expect("there are less than 256 levels"),
                                table.checksum,
                                table.global_seqno,
                            ),
                        );
                    }
                }
            }

            result
        };

        let cnt = table_map.len();

        log::debug!("Recovering {cnt} tables from {}", tree_path.display());

        let progress_mod = match cnt {
            _ if cnt <= 20 => 1,
            _ if cnt <= 100 => 10,
            _ => 100,
        };

        let mut tables = vec![];

        let table_base_folder = tree_path.join(TABLES_FOLDER);

        if !table_base_folder.try_exists()? {
            std::fs::create_dir_all(&table_base_folder)?;
            fsync_directory(&table_base_folder)?;
        }

        let mut orphaned_tables = vec![];

        for (idx, dirent) in std::fs::read_dir(&table_base_folder)?.enumerate() {
            let dirent = dirent?;
            let file_name = dirent.file_name();

            // https://en.wikipedia.org/wiki/.DS_Store
            if file_name == ".DS_Store" {
                continue;
            }

            // https://en.wikipedia.org/wiki/AppleSingle_and_AppleDouble_formats
            if file_name.to_string_lossy().starts_with("._") {
                continue;
            }

            let table_file_name = file_name.to_str().ok_or_else(|| {
                log::error!("invalid table file name {}", file_name.display());
                crate::Error::Unrecoverable
            })?;

            let table_file_path = dirent.path();
            assert!(!table_file_path.is_dir());

            log::debug!("Recovering table from {}", table_file_path.display());

            let table_id = table_file_name.parse::<TableId>().map_err(|e| {
                log::error!("invalid table file name {table_file_name:?}: {e:?}");
                crate::Error::Unrecoverable
            })?;

            if let Some(&(level_idx, checksum, global_seqno)) = table_map.get(&table_id) {
                let pin_filter = config.filter_block_pinning_policy.get(level_idx.into());
                let pin_index = config.index_block_pinning_policy.get(level_idx.into());

                let table = Table::recover(
                    table_file_path,
                    checksum,
                    global_seqno,
                    tree_id,
                    config.cache.clone(),
                    config.descriptor_table.clone(),
                    pin_filter,
                    pin_index,
                    #[cfg(feature = "metrics")]
                    metrics.clone(),
                )?;

                log::debug!("Recovered table from {:?}", table.path);

                tables.push(table);

                if idx % progress_mod == 0 {
                    log::debug!("Recovered {idx}/{cnt} tables");
                }
            } else {
                orphaned_tables.push(table_file_path);
            }
        }

        if tables.len() < cnt {
            log::error!(
                "Recovered less tables than expected: {:?}",
                table_map.keys(),
            );
            return Err(crate::Error::Unrecoverable);
        }

        log::debug!("Successfully recovered {} tables", tables.len());

        let (blob_files, orphaned_blob_files) = crate::vlog::recover_blob_files(
            &tree_path.join(crate::file::BLOBS_FOLDER),
            &recovery.blob_file_ids,
        )?;

        let version = Version::from_recovery(recovery, &tables, &blob_files)?;

        // NOTE: Cleanup old versions
        // But only after we definitely recovered the latest version
        Self::cleanup_orphaned_version(tree_path, version.id())?;

        for table_path in orphaned_tables {
            log::debug!("Deleting orphaned table {}", table_path.display());
            std::fs::remove_file(&table_path)?;
        }

        for blob_file_path in orphaned_blob_files {
            log::debug!("Deleting orphaned blob file {}", blob_file_path.display());
            std::fs::remove_file(&blob_file_path)?;
        }

        Ok(version)
    }

    fn cleanup_orphaned_version(
        path: &Path,
        latest_version_id: crate::version::VersionId,
    ) -> crate::Result<()> {
        let version_str = format!("v{latest_version_id}");

        for file in std::fs::read_dir(path)? {
            let dirent = file?;

            if dirent.file_type()?.is_dir() {
                continue;
            }

            let name = dirent.file_name();

            if name.to_string_lossy().starts_with('v') && *name != *version_str {
                log::trace!("Cleanup orphaned version {}", name.display());
                std::fs::remove_file(dirent.path())?;
            }
        }

        Ok(())
    }
}<|MERGE_RESOLUTION|>--- conflicted
+++ resolved
@@ -454,15 +454,6 @@
         log::trace!("cleared active memtable");
     }
 
-<<<<<<< HEAD
-    fn add_sealed_memtable(&self, memtable: Arc<Memtable>) {
-        #[expect(clippy::expect_used, reason = "lock is expected to not be poisoned")]
-        let mut version_lock = self.version_history.write().expect("lock is poisoned");
-        version_lock.append_sealed_memtable(memtable);
-    }
-
-=======
->>>>>>> db7e723e
     fn compact(
         &self,
         strategy: Arc<dyn CompactionStrategy>,
