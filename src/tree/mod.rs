pub mod inner;

use crate::{
    compaction::CompactionStrategy,
    config::{Config, PersistedConfig},
    descriptor_table::FileDescriptorTable,
    file::fsync_directory,
    levels::LevelManifest,
    memtable::MemTable,
<<<<<<< HEAD
    range::{MemtableLockGuard, TreeIter},
    segment::{block_index::BlockIndex, Segment},
=======
    range::{prefix_to_range, MemtableLockGuard, TreeIter},
    segment::Segment,
>>>>>>> 40563350
    serde::{Deserializable, Serializable},
    stop_signal::StopSignal,
    value::InternalValue,
    version::Version,
    AbstractTree, BlockCache, KvPair, SegmentId, SeqNo, Snapshot, UserKey, UserValue, ValueType,
};
use inner::{MemtableId, SealedMemtables, TreeId, TreeInner};
use std::{
    io::Cursor,
    ops::RangeBounds,
    path::Path,
    sync::{atomic::AtomicU64, Arc, RwLock, RwLockReadGuard, RwLockWriteGuard},
};

fn ignore_tombstone_value(item: InternalValue) -> Option<InternalValue> {
    if item.is_tombstone() {
        None
    } else {
        Some(item)
    }
}

/// A log-structured merge tree (LSM-tree/LSMT)
#[derive(Clone)]
pub struct Tree(#[doc(hidden)] pub Arc<TreeInner>);

impl std::ops::Deref for Tree {
    type Target = TreeInner;

    fn deref(&self) -> &Self::Target {
        &self.0
    }
}

impl AbstractTree for Tree {
    fn flush_memtable(
        &self,
        segment_id: SegmentId,
        memtable: &Arc<MemTable>,
    ) -> crate::Result<Arc<Segment>> {
        use crate::{
            file::SEGMENTS_FOLDER,
            segment::writer::{Options, Writer},
        };

        let folder = self.config.path.join(SEGMENTS_FOLDER);
        log::debug!("writing segment to {folder:?}");

        let mut segment_writer = Writer::new(Options {
            segment_id,
            folder,
            evict_tombstones: false,
            block_size: self.config.inner.block_size,
        })?
        .use_compression(self.config.inner.compression);

        #[cfg(feature = "bloom")]
        {
            segment_writer = segment_writer.use_bloom_policy(
                crate::segment::writer::BloomConstructionPolicy::FpRate(0.0001),
            );
        }

        for item in memtable.iter() {
            segment_writer.write(item)?;
        }

        self.consume_writer(segment_id, segment_writer)
    }

    fn register_segments(&self, segments: &[Arc<Segment>]) -> crate::Result<()> {
        // NOTE: Mind lock order L -> M -> S
        log::trace!("flush: acquiring levels manifest write lock");
        let mut original_levels = self.levels.write().expect("lock is poisoned");

        // NOTE: Mind lock order L -> M -> S
        log::trace!("flush: acquiring sealed memtables write lock");
        let mut sealed_memtables = self.sealed_memtables.write().expect("lock is poisoned");

        original_levels.atomic_swap(|recipe| {
            for segment in segments.iter().cloned() {
                recipe
                    .first_mut()
                    .expect("first level should exist")
                    .insert(segment);
            }
        })?;

        for segment in segments {
            sealed_memtables.remove(segment.metadata.id);
        }

        Ok(())
    }

    fn lock_active_memtable(&self) -> RwLockWriteGuard<'_, MemTable> {
        self.active_memtable.write().expect("lock is poisoned")
    }

    fn set_active_memtable(&self, memtable: MemTable) {
        let mut memtable_lock = self.active_memtable.write().expect("lock is poisoned");
        *memtable_lock = memtable;
    }

    fn add_sealed_memtable(&self, id: MemtableId, memtable: Arc<MemTable>) {
        let mut memtable_lock = self.sealed_memtables.write().expect("lock is poisoned");
        memtable_lock.add(id, memtable);
    }

    // TODO: eviction seqno
    fn compact(
        &self,
        strategy: Arc<dyn CompactionStrategy>,
        seqno_threshold: SeqNo,
    ) -> crate::Result<()> {
        use crate::compaction::worker::{do_compaction, Options};

        let mut opts = Options::from_tree(self, strategy);
        opts.eviction_seqno = seqno_threshold;
        do_compaction(&opts)?;

        log::debug!("lsm-tree: compaction run over");

        Ok(())
    }

    fn get_next_segment_id(&self) -> SegmentId {
        self.0.get_next_segment_id()
    }

    fn tree_config(&self) -> &Config {
        &self.config
    }

    fn get_lsn(&self) -> Option<SeqNo> {
        let memtable_lsn = self
            .active_memtable
            .read()
            .expect("lock is poisoned")
            .get_lsn();

        let segment_lsn = self.get_segment_lsn();

        match (memtable_lsn, segment_lsn) {
            (Some(x), Some(y)) => Some(x.max(y)),
            (Some(x), None) | (None, Some(x)) => Some(x),
            (None, None) => None,
        }
    }

    fn active_memtable_size(&self) -> u32 {
        use std::sync::atomic::Ordering::Acquire;

        self.active_memtable
            .read()
            .expect("lock is poisoned")
            .approximate_size
            .load(Acquire)
    }

    fn tree_type(&self) -> crate::TreeType {
        crate::TreeType::Standard
    }

    fn rotate_memtable(&self) -> Option<(MemtableId, Arc<MemTable>)> {
        log::trace!("rotate: acquiring active memtable write lock");
        let mut active_memtable = self.lock_active_memtable();

        if active_memtable.is_empty() {
            return None;
        }

        log::trace!("rotate: acquiring sealed memtables write lock");
        let mut sealed_memtables = self.lock_sealed_memtables();

        let yanked_memtable = std::mem::take(&mut *active_memtable);
        let yanked_memtable = Arc::new(yanked_memtable);

        let tmp_memtable_id = self.get_next_segment_id();
        sealed_memtables.add(tmp_memtable_id, yanked_memtable.clone());

        Some((tmp_memtable_id, yanked_memtable))
    }

    fn segment_count(&self) -> usize {
        self.levels.read().expect("lock is poisoned").len()
    }

    fn first_level_segment_count(&self) -> usize {
        self.levels
            .read()
            .expect("lock is poisoned")
            .first_level_segment_count()
    }

    fn approximate_len(&self) -> u64 {
        // NOTE: Mind lock order L -> M -> S
        let levels = self.levels.read().expect("lock is poisoned");

        let level_iter = crate::levels::iter::LevelManifestIterator::new(&levels);
        let segments_item_count = level_iter.map(|x| x.metadata.item_count).sum::<u64>();
        drop(levels);

        let sealed_count = self
            .sealed_memtables
            .read()
            .expect("lock is poisoned")
            .iter()
            .map(|(_, mt)| mt.len())
            .sum::<usize>() as u64;

        self.active_memtable.read().expect("lock is poisoned").len() as u64
            + sealed_count
            + segments_item_count
    }

    fn disk_space(&self) -> u64 {
        let levels = self.levels.read().expect("lock is poisoned");
        levels.iter().map(|x| x.metadata.file_size).sum()
    }

    fn get_memtable_lsn(&self) -> Option<SeqNo> {
        self.active_memtable
            .read()
            .expect("lock is poisoned")
            .get_lsn()
    }

    fn get_segment_lsn(&self) -> Option<SeqNo> {
        let levels = self.levels.read().expect("lock is poisoned");
        levels.iter().map(|s| s.get_lsn()).max()
    }

    fn snapshot(&self, seqno: SeqNo) -> Snapshot {
        use crate::AnyTree::Standard;

        Snapshot::new(Standard(self.clone()), seqno)
    }

    fn get_with_seqno<K: AsRef<[u8]>>(
        &self,
        key: K,
        seqno: SeqNo,
    ) -> crate::Result<Option<UserValue>> {
        Ok(self
            .get_internal_entry(key, true, Some(seqno))?
            .map(|x| x.value))
    }

    fn get<K: AsRef<[u8]>>(&self, key: K) -> crate::Result<Option<UserValue>> {
        Ok(self.get_internal_entry(key, true, None)?.map(|x| x.value))
    }

    fn iter_with_seqno(
        &self,
        seqno: SeqNo,
        index: Option<Arc<MemTable>>,
    ) -> Box<dyn DoubleEndedIterator<Item = crate::Result<KvPair>>> {
        self.range_with_seqno::<UserKey, _>(.., seqno, index)
    }

    fn range_with_seqno<K: AsRef<[u8]>, R: RangeBounds<K>>(
        &self,
        range: R,
        seqno: SeqNo,
        index: Option<Arc<MemTable>>,
    ) -> Box<dyn DoubleEndedIterator<Item = crate::Result<KvPair>>> {
        Box::new(self.create_range(&range, Some(seqno), index))
    }

    fn prefix_with_seqno<K: AsRef<[u8]>>(
        &self,
        prefix: K,
        seqno: SeqNo,
        index: Option<Arc<MemTable>>,
    ) -> Box<dyn DoubleEndedIterator<Item = crate::Result<KvPair>>> {
        Box::new(self.create_prefix(prefix, Some(seqno), index))
    }

    fn range<K: AsRef<[u8]>, R: RangeBounds<K>>(
        &self,
        range: R,
    ) -> Box<dyn DoubleEndedIterator<Item = crate::Result<KvPair>>> {
        Box::new(self.create_range(&range, None, None))
    }

    fn prefix<K: AsRef<[u8]>>(
        &self,
        prefix: K,
    ) -> Box<dyn DoubleEndedIterator<Item = crate::Result<KvPair>>> {
        Box::new(self.create_prefix(prefix, None, None))
    }

    fn insert<K: AsRef<[u8]>, V: AsRef<[u8]>>(&self, key: K, value: V, seqno: SeqNo) -> (u32, u32) {
        let value =
            InternalValue::from_components(key.as_ref(), value.as_ref(), seqno, ValueType::Value);
        self.append_entry(value)
    }

    fn raw_insert_with_lock<K: AsRef<[u8]>, V: AsRef<[u8]>>(
        &self,
        lock: &RwLockWriteGuard<'_, MemTable>,
        key: K,
        value: V,
        seqno: SeqNo,
        r#type: ValueType,
    ) -> (u32, u32) {
        let value = InternalValue::from_components(key.as_ref(), value.as_ref(), seqno, r#type);
        lock.insert(value)
    }

    fn remove<K: AsRef<[u8]>>(&self, key: K, seqno: SeqNo) -> (u32, u32) {
        let value = InternalValue::new_tombstone(key.as_ref(), seqno);
        self.append_entry(value)
    }

    fn remove_weak<K: AsRef<[u8]>>(&self, key: K, seqno: SeqNo) -> (u32, u32) {
        let value = InternalValue::new_weak_tombstone(key.as_ref(), seqno);
        self.append_entry(value)
    }
}

impl Tree {
    /// Opens an LSM-tree in the given directory.
    ///
    /// Will recover previous state if the folder was previously
    /// occupied by an LSM-tree, including the previous configuration.
    /// If not, a new tree will be initialized with the given config.
    ///
    /// After recovering a previous state, use [`Tree::set_active_memtable`]
    /// to fill the memtable with data from a write-ahead log for full durability.
    ///
    /// # Errors
    ///
    /// Returns error, if an IO error occured.
    pub fn open(config: Config) -> crate::Result<Self> {
        use crate::file::LSM_MARKER;

        log::debug!("Opening LSM-tree at {:?}", config.path);

        let tree = if config.path.join(LSM_MARKER).try_exists()? {
            Self::recover(config)
        } else {
            Self::create_new(config)
        }?;

        Ok(tree)
    }

    pub(crate) fn read_lock_active_memtable(&self) -> RwLockReadGuard<'_, MemTable> {
        self.active_memtable.read().expect("lock is poisoned")
    }

    #[doc(hidden)]
    pub fn verify(&self) -> crate::Result<usize> {
        // NOTE: Lock memtable to prevent any tampering with disk segments
        let _lock = self.lock_active_memtable();

        let mut sum = 0;

        let level_manifest = self.levels.read().expect("lock is poisoned");

        for level in &level_manifest.levels {
            for segment in &level.segments {
                sum += segment.verify()?;
            }
        }

        Ok(sum)
    }

    // TODO: Expose as public function, however:
    // TODO: Right now this is somewhat unsafe to expose as
    // major compaction needs ALL segments, right now it just takes as many
    // as it can, which may make the LSM inconsistent.
    // TODO: There should also be a function to partially compact levels and individual segments

    /// Performs major compaction, blocking the caller until it's done.
    ///
    /// # Errors
    ///
    /// Will return `Err` if an IO error occurs.
    #[doc(hidden)]
    pub fn major_compact(&self, target_size: u64, seqno_threshold: SeqNo) -> crate::Result<()> {
        log::info!("Starting major compaction");
        let strategy = Arc::new(crate::compaction::major::Strategy::new(target_size));
        self.compact(strategy, seqno_threshold)
    }

    pub(crate) fn consume_writer(
        &self,
        segment_id: SegmentId,
        mut writer: crate::segment::writer::Writer,
    ) -> crate::Result<Arc<Segment>> {
        #[cfg(feature = "bloom")]
        use crate::bloom::BloomFilter;

        let segment_folder = writer.opts.folder.clone();
        let segment_file_path = segment_folder.join(segment_id.to_string());

        let trailer = writer.finish()?.expect("memtable should not be empty");

        log::debug!("Finalized segment write at {segment_folder:?}");

        // TODO: if L0, preload block index (non-partitioned)
        let block_index = Arc::new(BlockIndex::from_file(
            &segment_file_path,
            trailer.offsets.tli_ptr,
            (self.id, segment_id).into(),
            self.config.descriptor_table.clone(),
            self.config.block_cache.clone(),
        )?);

        #[cfg(feature = "bloom")]
        let bloom_ptr = trailer.offsets.bloom_ptr;

        let created_segment: Arc<_> = Segment {
            tree_id: self.id,

            metadata: trailer.metadata,
            offsets: trailer.offsets,

            descriptor_table: self.config.descriptor_table.clone(),
            block_index,
            block_cache: self.config.block_cache.clone(),

            // TODO: as Bloom method
            #[cfg(feature = "bloom")]
            bloom_filter: {
                use crate::serde::Deserializable;
                use std::io::Seek;

                assert!(bloom_ptr > 0, "can not find bloom filter block");

                let mut reader = std::fs::File::open(&segment_file_path)?;
                reader.seek(std::io::SeekFrom::Start(bloom_ptr))?;
                BloomFilter::deserialize(&mut reader)?
            },
        }
        .into();

        self.config.descriptor_table.insert(
            segment_file_path,
            (self.id, created_segment.metadata.id).into(),
        );

        log::debug!("Flushed segment to {segment_folder:?}");

        Ok(created_segment)
    }

    /// Synchronously flushes the active memtable to a disk segment.
    ///
    /// The function may not return a result, if, during concurrent workloads, the memtable
    /// ends up being empty before the flush thread is set up.
    ///
    /// The result will contain the disk segment's path, relative to the tree's base path.
    ///
    /// # Errors
    ///
    /// Will return `Err` if an IO error occurs.
    pub fn flush_active_memtable(&self) -> crate::Result<Option<Arc<Segment>>> {
        log::debug!("flush: flushing active memtable");

        let Some((segment_id, yanked_memtable)) = self.rotate_memtable() else {
            return Ok(None);
        };

        let segment = self.flush_memtable(segment_id, &yanked_memtable)?;
        self.register_segments(&[segment.clone()])?;

        Ok(Some(segment))
    }

    /// Returns `true` if there are some segments that are being compacted.
    #[doc(hidden)]
    #[must_use]
    pub fn is_compacting(&self) -> bool {
        let levels = self.levels.read().expect("lock is poisoned");
        levels.is_compacting()
    }

    /// Write-locks the sealed memtables for exclusive access
    fn lock_sealed_memtables(&self) -> RwLockWriteGuard<'_, SealedMemtables> {
        self.sealed_memtables.write().expect("lock is poisoned")
    }

    /// Used for [`BlobTree`] lookup
    pub(crate) fn get_internal_entry_with_lock<K: AsRef<[u8]>>(
        &self,
        memtable_lock: &RwLockWriteGuard<'_, MemTable>,
        key: K,
        evict_tombstone: bool,
        seqno: Option<SeqNo>,
    ) -> crate::Result<Option<InternalValue>> {
        if let Some(entry) = memtable_lock.get(&key, seqno) {
            if evict_tombstone {
                return Ok(ignore_tombstone_value(entry));
            }
            return Ok(Some(entry));
        };

        // Now look in sealed memtables
        if let Some(entry) = self.get_internal_entry_from_sealed_memtables(&key, seqno) {
            if evict_tombstone {
                return Ok(ignore_tombstone_value(entry));
            }
            return Ok(Some(entry));
        }

        self.get_internal_entry_from_segments(key, evict_tombstone, seqno)
    }

    fn get_internal_entry_from_sealed_memtables<K: AsRef<[u8]>>(
        &self,
        key: K,
        seqno: Option<SeqNo>,
    ) -> Option<InternalValue> {
        let memtable_lock = self.sealed_memtables.read().expect("lock is poisoned");

        for (_, memtable) in memtable_lock.iter().rev() {
            if let Some(entry) = memtable.get(&key, seqno) {
                return Some(entry);
            }
        }

        None
    }

    fn get_internal_entry_from_segments<K: AsRef<[u8]>>(
        &self,
        key: K,
        evict_tombstone: bool,
        seqno: Option<SeqNo>,
    ) -> crate::Result<Option<InternalValue>> {
        // NOTE: Create key hash for hash sharing
        // https://fjall-rs.github.io/post/bloom-filter-hash-sharing/
        #[cfg(feature = "bloom")]
        let key_hash = crate::bloom::BloomFilter::get_hash(key.as_ref());

        let level_manifest = self.levels.read().expect("lock is poisoned");

        for level in &level_manifest.levels {
            // NOTE: Based on benchmarking, binary search is only worth it after ~4 segments
            if level.is_disjoint && level.len() >= 5 {
                if let Some(segment) = level.get_segment_containing_key(&key) {
                    #[cfg(not(feature = "bloom"))]
                    let maybe_item = segment.get(&key, seqno)?;
                    #[cfg(feature = "bloom")]
                    let maybe_item = segment.get_with_hash(&key, seqno, key_hash)?;

                    if let Some(item) = maybe_item {
                        if evict_tombstone {
                            return Ok(ignore_tombstone_value(item));
                        }
                        return Ok(Some(item));
                    }
                }
            } else {
                // NOTE: Fallback to linear search
                for segment in &level.segments {
                    #[cfg(not(feature = "bloom"))]
                    let maybe_item = segment.get(&key, seqno)?;
                    #[cfg(feature = "bloom")]
                    let maybe_item = segment.get_with_hash(&key, seqno, key_hash)?;

                    if let Some(item) = maybe_item {
                        if evict_tombstone {
                            return Ok(ignore_tombstone_value(item));
                        }
                        return Ok(Some(item));
                    }
                }
            }
        }

        Ok(None)
    }

    #[doc(hidden)]
    pub fn get_internal_entry<K: AsRef<[u8]>>(
        &self,
        key: K,
        evict_tombstone: bool,
        seqno: Option<SeqNo>,
    ) -> crate::Result<Option<InternalValue>> {
        let memtable_lock = self.active_memtable.read().expect("lock is poisoned");

        if let Some(entry) = memtable_lock.get(&key, seqno) {
            if evict_tombstone {
                return Ok(ignore_tombstone_value(entry));
            }
            return Ok(Some(entry));
        };
        drop(memtable_lock);

        // Now look in sealed memtables
        if let Some(entry) = self.get_internal_entry_from_sealed_memtables(&key, seqno) {
            if evict_tombstone {
                return Ok(ignore_tombstone_value(entry));
            }
            return Ok(Some(entry));
        }

        // Now look in segments... this may involve disk I/O
        self.get_internal_entry_from_segments(key, evict_tombstone, seqno)
    }

    #[doc(hidden)]
    #[must_use]
    pub fn create_iter(
        &self,
        seqno: Option<SeqNo>,
        ephemeral: Option<Arc<MemTable>>,
    ) -> impl DoubleEndedIterator<Item = crate::Result<(UserKey, UserValue)>> {
        self.create_range::<UserKey, _>(&.., seqno, ephemeral)
    }

    #[doc(hidden)]
    pub fn create_range<'a, K: AsRef<[u8]> + 'a, R: RangeBounds<K> + 'a>(
        &'a self,
        range: &'a R,
        seqno: Option<SeqNo>,
        ephemeral: Option<Arc<MemTable>>,
    ) -> impl DoubleEndedIterator<Item = crate::Result<KvPair>> + 'static {
        use std::ops::Bound::{self, Excluded, Included, Unbounded};

        let lo: Bound<UserKey> = match range.start_bound() {
            Included(x) => Included(x.as_ref().into()),
            Excluded(x) => Excluded(x.as_ref().into()),
            Unbounded => Unbounded,
        };

        let hi: Bound<UserKey> = match range.end_bound() {
            Included(x) => Included(x.as_ref().into()),
            Excluded(x) => Excluded(x.as_ref().into()),
            Unbounded => Unbounded,
        };

        let bounds: (Bound<UserKey>, Bound<UserKey>) = (lo, hi);

        // NOTE: Mind lock order L -> M -> S
        let level_manifest_lock =
            guardian::ArcRwLockReadGuardian::take(self.levels.clone()).expect("lock is poisoned");

        let active = guardian::ArcRwLockReadGuardian::take(self.active_memtable.clone())
            .expect("lock is poisoned");

        let sealed = guardian::ArcRwLockReadGuardian::take(self.sealed_memtables.clone())
            .expect("lock is poisoned");

        TreeIter::create_range(
            MemtableLockGuard {
                active,
                sealed,
                ephemeral,
            },
            bounds,
            seqno,
            level_manifest_lock,
        )
    }

    #[doc(hidden)]
    pub fn create_prefix<'a, K: AsRef<[u8]> + 'a>(
        &'a self,
        prefix: K,
        seqno: Option<SeqNo>,
        ephemeral: Option<Arc<MemTable>>,
<<<<<<< HEAD
    ) -> impl DoubleEndedIterator<Item = crate::Result<KvPair>> + 'static {
        let prefix = prefix.as_ref();

        // NOTE: Mind lock order L -> M -> S
        let level_manifest_lock =
            guardian::ArcRwLockReadGuardian::take(self.levels.clone()).expect("lock is poisoned");

        let active = guardian::ArcRwLockReadGuardian::take(self.active_memtable.clone())
            .expect("lock is poisoned");

        let sealed = guardian::ArcRwLockReadGuardian::take(self.sealed_memtables.clone())
            .expect("lock is poisoned");

        TreeIter::create_prefix(
            MemtableLockGuard {
                active,
                sealed,
                ephemeral,
            },
            &prefix.into(),
            seqno,
            level_manifest_lock,
        )
=======
    ) -> impl DoubleEndedIterator<Item = crate::Result<(UserKey, UserValue)>> + 'static {
        let range = prefix_to_range(prefix.as_ref());
        self.create_range(&range, seqno, ephemeral)
>>>>>>> 40563350
    }

    /// Adds an item to the active memtable.
    ///
    /// Returns the added item's size and new size of the memtable.
    #[doc(hidden)]
    #[must_use]
    pub fn append_entry(&self, value: InternalValue) -> (u32, u32) {
        let memtable_lock = self.active_memtable.read().expect("lock is poisoned");
        memtable_lock.insert(value)
    }

    /// Recovers previous state, by loading the level manifest and segments.
    ///
    /// # Errors
    ///
    /// Returns error, if an IO error occured.
    fn recover(mut config: Config) -> crate::Result<Self> {
        use crate::file::{CONFIG_FILE, LSM_MARKER};
        use inner::get_next_tree_id;

        log::info!("Recovering LSM-tree at {:?}", config.path);

        {
            let bytes = std::fs::read(config.path.join(LSM_MARKER))?;

            if let Some(version) = Version::parse_file_header(&bytes) {
                if version != Version::V2 {
                    return Err(crate::Error::InvalidVersion(Some(version)));
                }
            } else {
                return Err(crate::Error::InvalidVersion(None));
            }
        }

        let tree_id = get_next_tree_id();

        let mut levels = Self::recover_levels(
            &config.path,
            tree_id,
            &config.block_cache,
            &config.descriptor_table,
        )?;
        levels.sort_levels();

        let config_from_disk = std::fs::read(config.path.join(CONFIG_FILE))?;
        let config_from_disk = PersistedConfig::deserialize(&mut Cursor::new(config_from_disk))?;
        config.inner = config_from_disk;

        let highest_segment_id = levels
            .iter()
            .map(|x| x.metadata.id)
            .max()
            .unwrap_or_default();

        let inner = TreeInner {
            id: tree_id,
            segment_id_counter: Arc::new(AtomicU64::new(highest_segment_id + 1)),
            active_memtable: Arc::default(),
            sealed_memtables: Arc::default(),
            levels: Arc::new(RwLock::new(levels)),
            stop_signal: StopSignal::default(),
            config,
        };

        Ok(Self(Arc::new(inner)))
    }

    /// Creates a new LSM-tree in a directory.
    fn create_new(config: Config) -> crate::Result<Self> {
        use crate::file::{fsync_directory, CONFIG_FILE, LSM_MARKER, SEGMENTS_FOLDER};
        use std::fs::{create_dir_all, File};

        let path = config.path.clone();
        log::trace!("Creating LSM-tree at {path:?}");

        create_dir_all(&path)?;

        let marker_path = path.join(LSM_MARKER);
        assert!(!marker_path.try_exists()?);

        let segment_folder_path = path.join(SEGMENTS_FOLDER);
        create_dir_all(&segment_folder_path)?;

        let mut file = File::create(path.join(CONFIG_FILE))?;
        config.inner.serialize(&mut file)?;
        file.sync_all()?;

        let inner = TreeInner::create_new(config)?;

        // NOTE: Lastly, fsync version marker, which contains the version
        // -> the LSM is fully initialized
        let mut file = File::create(marker_path)?;
        Version::V2.write_file_header(&mut file)?;
        file.sync_all()?;

        // IMPORTANT: fsync folders on Unix
        fsync_directory(&segment_folder_path)?;
        fsync_directory(&path)?;

        Ok(Self(Arc::new(inner)))
    }

    /// Recovers the level manifest, loading all segments from disk.
    fn recover_levels<P: AsRef<Path>>(
        tree_path: P,
        tree_id: TreeId,
        block_cache: &Arc<BlockCache>,
        descriptor_table: &Arc<FileDescriptorTable>,
    ) -> crate::Result<LevelManifest> {
        use crate::{
            file::{LEVELS_MANIFEST_FILE, SEGMENTS_FOLDER},
            SegmentId,
        };

        let tree_path = tree_path.as_ref();
        log::debug!("Recovering disk segments from {tree_path:?}");

        let manifest_path = tree_path.join(LEVELS_MANIFEST_FILE);

        let segment_ids_to_recover = LevelManifest::recover_ids(&manifest_path)?;

        let mut segments = vec![];

        let segment_base_folder = tree_path.join(SEGMENTS_FOLDER);

        if !segment_base_folder.try_exists()? {
            std::fs::create_dir_all(&segment_base_folder)?;
            fsync_directory(&segment_base_folder)?;
        }

        for dirent in std::fs::read_dir(&segment_base_folder)? {
            let dirent = dirent?;

            let file_name = dirent.file_name();
            let segment_file_name = file_name.to_str().expect("invalid segment folder name");
            let segment_file_path = dirent.path();

            assert!(!segment_file_path.is_dir());

            if segment_file_name.starts_with("tmp_") {
                log::debug!("Deleting unfinished segment: {segment_file_path:?}",);
                std::fs::remove_file(&segment_file_path)?;
                continue;
            }

            log::debug!("Recovering segment from {segment_file_path:?}");

            let segment_id = segment_file_name
                .parse::<SegmentId>()
                .expect("should be valid segment ID");

            if segment_ids_to_recover.contains(&segment_id) {
                let segment = Segment::recover(
                    &segment_file_path,
                    tree_id,
                    block_cache.clone(),
                    descriptor_table.clone(),
                )?;

                descriptor_table.insert(&segment_file_path, (tree_id, segment.metadata.id).into());

                segments.push(Arc::new(segment));
                log::debug!("Recovered segment from {segment_file_path:?}");
            } else {
                log::debug!("Deleting unfinished segment: {segment_file_path:?}",);
                std::fs::remove_file(&segment_file_path)?;
            }
        }

        if segments.len() < segment_ids_to_recover.len() {
            log::error!("Expected segments: {segment_ids_to_recover:?}");

            // TODO: no panic here
            panic!("Some segments were not recovered")
        }

        log::debug!("Recovered {} segments", segments.len());

        LevelManifest::recover(&manifest_path, segments)
    }
}<|MERGE_RESOLUTION|>--- conflicted
+++ resolved
@@ -7,13 +7,8 @@
     file::fsync_directory,
     levels::LevelManifest,
     memtable::MemTable,
-<<<<<<< HEAD
-    range::{MemtableLockGuard, TreeIter},
+    range::{prefix_to_range, MemtableLockGuard, TreeIter},
     segment::{block_index::BlockIndex, Segment},
-=======
-    range::{prefix_to_range, MemtableLockGuard, TreeIter},
-    segment::Segment,
->>>>>>> 40563350
     serde::{Deserializable, Serializable},
     stop_signal::StopSignal,
     value::InternalValue,
@@ -683,35 +678,9 @@
         prefix: K,
         seqno: Option<SeqNo>,
         ephemeral: Option<Arc<MemTable>>,
-<<<<<<< HEAD
-    ) -> impl DoubleEndedIterator<Item = crate::Result<KvPair>> + 'static {
-        let prefix = prefix.as_ref();
-
-        // NOTE: Mind lock order L -> M -> S
-        let level_manifest_lock =
-            guardian::ArcRwLockReadGuardian::take(self.levels.clone()).expect("lock is poisoned");
-
-        let active = guardian::ArcRwLockReadGuardian::take(self.active_memtable.clone())
-            .expect("lock is poisoned");
-
-        let sealed = guardian::ArcRwLockReadGuardian::take(self.sealed_memtables.clone())
-            .expect("lock is poisoned");
-
-        TreeIter::create_prefix(
-            MemtableLockGuard {
-                active,
-                sealed,
-                ephemeral,
-            },
-            &prefix.into(),
-            seqno,
-            level_manifest_lock,
-        )
-=======
     ) -> impl DoubleEndedIterator<Item = crate::Result<(UserKey, UserValue)>> + 'static {
         let range = prefix_to_range(prefix.as_ref());
         self.create_range(&range, seqno, ephemeral)
->>>>>>> 40563350
     }
 
     /// Adds an item to the active memtable.
