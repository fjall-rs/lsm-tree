// Copyright (c) 2024-present, fjall-rs
// This source code is licensed under both the Apache 2.0 and MIT License
// (found in the LICENSE-* files in the repository)

use super::{Choice, CompactionStrategy, Input as CompactionInput};
use crate::{
    config::Config,
    key_range::KeyRange,
    level_manifest::{hidden_set::HiddenSet, level::Level, LevelManifest},
    segment::Segment,
    HashSet, SegmentId,
};

fn aggregate_key_range(segments: &[Segment]) -> KeyRange {
    KeyRange::aggregate(segments.iter().map(|x| &x.metadata.key_range))
}

// TODO: Currently does not take in `overshoot`
// TODO: Need to make sure compactions are not too small either
fn pick_minimal_compaction(
    curr_level: &Level,
    next_level: &Level,
    hidden_set: &HiddenSet,
    overshoot: u64,
) -> Option<(HashSet<SegmentId>, bool)> {
    // assert!(curr_level.is_disjoint, "Lx is not disjoint");
    // assert!(next_level.is_disjoint, "Lx+1 is not disjoint");

    let mut choices = vec![];

    let mut add_choice =
        |write_amp: f32, segment_ids: HashSet<SegmentId>, can_trivial_move: bool| {
            let mut valid_choice = true;

            // IMPORTANT: Compaction is blocked because of other
            // on-going compaction
            valid_choice &= !segment_ids.iter().any(|x| hidden_set.contains(*x));

            // NOTE: Keep compactions with 25 or less segments
            // to make compactions not too large
            //
            // TODO: ideally, if a level has a lot of compaction debt
            // compactions could be parallelized as long as they don't overlap in key range
            valid_choice &= segment_ids.len() <= 25;

            if valid_choice {
                choices.push((write_amp, segment_ids, can_trivial_move));
            }
        };

    for size in 1..=next_level.len() {
        let windows = next_level.windows(size);

        for window in windows {
            if window
                .iter()
                .map(|x| x.metadata.id)
                .any(|x| hidden_set.contains(x))
            {
                // IMPORTANT: Compaction is blocked because of other
                // on-going compaction
                continue;
            }

            let key_range = aggregate_key_range(window);

            // Pull in all segments in current level into compaction
            let curr_level_pull_in: Vec<_> = if curr_level.is_disjoint {
                // IMPORTANT: Avoid "infectious spread" of key ranges
                // Imagine these levels:
                //
                //      A     B     C     D     E     F
                // L1 | ----- ----- ----- ----- ----- -----
                // L2 |    -----  -----  ----- ----- -----
                //      1      2      3     4     5
                //
                // If we took 1, we would also have to include A,
                // but then we would also have to include 2,
                // but then we would also have to include B,
                // but then we would also have to include 3,
                // ...
                //
                // Instead, we consider a window like 1 - 3
                // and then take A & B, because they are *contained* in that range
                // Not including C is fine, because we are not shadowing data unexpectedly
                curr_level.contained_segments(&key_range).collect()
            } else {
                // If the level is not disjoint, we just merge everything that overlaps
                // to try and "repair" the level
                curr_level.overlapping_segments(&key_range).collect()
            };

            if curr_level_pull_in
                .iter()
                .map(|x| x.metadata.id)
                .any(|x| hidden_set.contains(x))
            {
                // IMPORTANT: Compaction is blocked because of other
                // on-going compaction
                continue;
            }

            let curr_level_size = curr_level_pull_in
                .iter()
                .map(|x| x.metadata.file_size)
                .sum::<u64>();

            // NOTE: Only consider compactions where we actually reach the amount
            // of bytes we need to merge
            if curr_level_size >= overshoot {
                let next_level_size = window.iter().map(|x| x.metadata.file_size).sum::<u64>();

                let mut segment_ids: HashSet<_> = window.iter().map(|x| x.metadata.id).collect();
                segment_ids.extend(curr_level_pull_in.iter().map(|x| x.metadata.id));

                let write_amp = (next_level_size as f32) / (curr_level_size as f32);

                add_choice(write_amp, segment_ids, false);
            }
        }
    }

    // NOTE: Find trivial moves
    for size in (1..=curr_level.len()).rev() {
        let windows = curr_level.windows(size);

        for window in windows {
            let segment_ids: HashSet<SegmentId> = window.iter().map(|x| x.metadata.id).collect();

            let key_range = aggregate_key_range(window);

            if next_level.overlapping_segments(&key_range).next().is_none() {
                add_choice(0.0, segment_ids, true);
            }
        }
    }

    let minimum_effort_choice = choices
        .into_iter()
        .min_by(|a, b| a.0.partial_cmp(&b.0).unwrap_or(std::cmp::Ordering::Equal));

    minimum_effort_choice.map(|(_, set, can_trivial_move)| (set, can_trivial_move))
}

/// Levelled compaction strategy (LCS)
///
/// If a level reaches some threshold size, parts of it are merged into overlapping segments in the next level.
///
/// Each level Ln for n >= 1 can have up to ratio^n segments.
///
/// LCS suffers from comparatively high write amplification, but has decent read & space amplification.
///
/// LCS is the recommended compaction strategy to use.
///
/// More info here: <https://fjall-rs.github.io/post/lsm-leveling/>
#[derive(Clone)]
pub struct Strategy {
    /// When the number of segments in L0 reaches this threshold,
    /// they are merged into L1.
    ///
    /// Default = 4
    ///
    /// Same as `level0_file_num_compaction_trigger` in `RocksDB`.
    pub l0_threshold: u8,

    /// The target segment size as disk (possibly compressed).
    ///
    /// Default = 64 MiB
    ///
    /// Same as `target_file_size_base` in `RocksDB`.
    pub target_size: u32,

    /// Size ratio between levels of the LSM tree (a.k.a fanout, growth rate)
    ///
    /// This is the exponential growth of the from one.
    /// level to the next
    ///
    /// A level target size is: max_memtable_size * level_ratio.pow(#level + 1).
    #[allow(clippy::doc_markdown)]
    pub level_ratio: u8,

    /// The target size of L1.
    ///
    /// Currently hard coded to 256 MiB.
    ///
    /// Default = 256 MiB
    pub level_base_size: u32,
}

impl Default for Strategy {
    fn default() -> Self {
        Self {
            l0_threshold: 4,
            target_size:/* 64 Mib */ 64 * 1_024 * 1_024,
            level_ratio: 10,
            level_base_size:/* 256 MiB */ 256 * 1_024 * 1_024,
        }
    }
}

impl Strategy {
    fn level_target_size(&self, level_idx: u8) -> u64 {
        assert!(level_idx >= 1, "level_target_size does not apply to L0");

        let power = (self.level_ratio as usize).pow(u32::from(level_idx) - 1);

        (power * (self.level_base_size as usize)) as u64
    }
}

impl CompactionStrategy for Strategy {
    #[allow(clippy::too_many_lines)]
    fn choose(&self, levels: &LevelManifest, _: &Config) -> Choice {
        let view = &levels.levels;

        // L1+ compactions
        for (curr_level_index, level) in view.iter().enumerate().skip(1).take(view.len() - 2).rev()
        {
            // NOTE: Level count is 255 max
            #[allow(clippy::cast_possible_truncation)]
            let curr_level_index = curr_level_index as u8;

            let next_level_index = curr_level_index + 1;

            if level.is_empty() {
                continue;
            }

            let level_size: u64 = level
                .segments
                .iter()
                // NOTE: Take bytes that are already being compacted into account,
                // otherwise we may be overcompensating
                .filter(|x| !levels.segment_hidden(x.metadata.id))
                .map(|x| x.metadata.file_size)
                .sum();

            let desired_bytes = self.level_target_size(curr_level_index);

            let overshoot = level_size.saturating_sub(desired_bytes);

            if overshoot > 0 {
                let Some(next_level) = &view.get(next_level_index as usize) else {
                    break;
                };

                let Some((segment_ids, can_trivial_move)) =
<<<<<<< HEAD
                    pick_minimal_compaction(level, next_level, levels.hidden_segments())
=======
                    pick_minimal_compaction(level, next_level, &levels.hidden_set, overshoot)
>>>>>>> 37bf57dd
                else {
                    break;
                };

                // eprintln!(
                //     "merge {} segments, L{}->L{next_level_index}: {segment_ids:?}",
                //     segment_ids.len(),
                //     next_level_index - 1,
                // );

                let choice = CompactionInput {
                    segment_ids,
                    dest_level: next_level_index,
                    target_size: u64::from(self.target_size),
                };

                // TODO: eventually, this should happen lazily
                // if a segment file lives for very long, it should get rewritten
                // Rocks, by default, rewrites files that are 1 month or older
                //
                // TODO: 3.0.0 configuration?
                // NOTE: We purposefully not trivially move segments
                // if we go from L1 to L2
                // https://github.com/fjall-rs/lsm-tree/issues/63
                let goes_into_cold_storage = next_level_index == 2;

                if goes_into_cold_storage {
                    return Choice::Merge(choice);
                }

                if can_trivial_move && level.is_disjoint {
                    return Choice::Move(choice);
                }
                return Choice::Merge(choice);
            }
        }

        // L0->L1 compactions
        {
            let busy_levels = levels.busy_levels();

            let Some(first_level) = view.first() else {
                return Choice::DoNothing;
            };

            if first_level.len() >= self.l0_threshold.into() && !busy_levels.contains(&0) {
                let first_level_size = first_level.size();

                // NOTE: Special handling for disjoint workloads
                if levels.is_disjoint() {
                    if first_level_size < self.target_size.into() {
                        // TODO: also do this in non-disjoint workloads
                        // -> intra-L0 compaction

                        // NOTE: Force a merge into L0 itself
                        // ...we seem to have *very* small flushes
                        return if first_level.len() >= 32 {
                            Choice::Merge(CompactionInput {
                                dest_level: 0,
                                segment_ids: first_level.list_ids(),
                                // NOTE: Allow a bit of overshooting
                                target_size: ((self.target_size as f32) * 1.1) as u64,
                            })
                        } else {
                            Choice::DoNothing
                        };
                    }

                    return Choice::Merge(CompactionInput {
                        dest_level: 1,
                        segment_ids: first_level.list_ids(),
                        target_size: ((self.target_size as f32) * 1.1) as u64,
                    });
                }

                if first_level_size < self.target_size.into() {
                    // NOTE: We reached the threshold, but L0 is still very small
                    // meaning we have very small segments, so do intra-L0 compaction
                    return Choice::Merge(CompactionInput {
                        dest_level: 0,
                        segment_ids: first_level.list_ids(),
                        target_size: self.target_size.into(),
                    });
                }

                if !busy_levels.contains(&1) {
                    let mut level = (**first_level).clone();
                    level.sort_by_key_range();

                    let Some(next_level) = &view.get(1) else {
                        return Choice::DoNothing;
                    };

                    let mut segment_ids: HashSet<u64> =
                        level.iter().map(|x| x.metadata.id).collect();

                    // Get overlapping segments in next level
                    let key_range = aggregate_key_range(&level);

                    let next_level_overlapping_segment_ids: Vec<_> = next_level
                        .overlapping_segments(&key_range)
                        .map(|x| x.metadata.id)
                        .collect();

                    segment_ids.extend(&next_level_overlapping_segment_ids);

                    let choice = CompactionInput {
                        segment_ids,
                        dest_level: 1,
                        target_size: u64::from(self.target_size),
                    };

                    if next_level_overlapping_segment_ids.is_empty() && level.is_disjoint {
                        return Choice::Move(choice);
                    }
                    return Choice::Merge(choice);
                }
            }
        }

        Choice::DoNothing
    }
}

#[cfg(test)]
mod tests {
    use super::{Choice, Strategy};
    use crate::{
        block_cache::BlockCache,
        compaction::{CompactionStrategy, Input as CompactionInput},
        descriptor_table::FileDescriptorTable,
        key_range::KeyRange,
        level_manifest::LevelManifest,
        segment::{
            block_index::{two_level_index::TwoLevelBlockIndex, BlockIndexImpl},
            file_offsets::FileOffsets,
            meta::{Metadata, SegmentId},
            value_block::BlockOffset,
            Segment, SegmentInner,
        },
        time::unix_timestamp,
        Config, HashSet,
    };
    use std::{path::Path, sync::Arc};
    use test_log::test;

    #[cfg(feature = "bloom")]
    use crate::bloom::BloomFilter;

    fn string_key_range(a: &str, b: &str) -> KeyRange {
        KeyRange::new((a.as_bytes().into(), b.as_bytes().into()))
    }

    #[allow(
        clippy::expect_used,
        clippy::cast_possible_truncation,
        clippy::cast_sign_loss
    )]
    fn fixture_segment(
        id: SegmentId,
        key_range: KeyRange,
        size: u64,
        tombstone_ratio: f32,
    ) -> Segment {
        let block_cache = Arc::new(BlockCache::with_capacity_bytes(10 * 1_024 * 1_024));

        let block_index = TwoLevelBlockIndex::new((0, id).into(), block_cache.clone());
        let block_index = Arc::new(BlockIndexImpl::TwoLevel(block_index));

        SegmentInner {
            tree_id: 0,
            descriptor_table: Arc::new(FileDescriptorTable::new(512, 1)),
            block_index,

            offsets: FileOffsets {
                bloom_ptr: BlockOffset(0),
                range_filter_ptr: BlockOffset(0),
                index_block_ptr: BlockOffset(0),
                metadata_ptr: BlockOffset(0),
                range_tombstones_ptr: BlockOffset(0),
                tli_ptr: BlockOffset(0),
                pfx_ptr: BlockOffset(0),
            },

            metadata: Metadata {
                data_block_count: 0,
                index_block_count: 0,
                data_block_size: 4_096,
                index_block_size: 4_096,
                created_at: unix_timestamp().as_nanos(),
                id,
                file_size: size,
                compression: crate::segment::meta::CompressionType::None,
                table_type: crate::segment::meta::TableType::Block,
                item_count: 1_000_000,
                key_count: 0,
                key_range,
                tombstone_count: (1_000_000.0 * tombstone_ratio) as u64,
                range_tombstone_count: 0,
                uncompressed_size: 0,
                seqnos: (0, 0),
            },
            block_cache,

            #[cfg(feature = "bloom")]
            bloom_filter: Some(BloomFilter::with_fp_rate(1, 0.1)),
        }
        .into()
    }

    #[allow(clippy::expect_used)]
    fn build_levels(
        path: &Path,
        recipe: Vec<Vec<(SegmentId, &str, &str, u64)>>,
    ) -> crate::Result<LevelManifest> {
        let mut levels = LevelManifest::create_new(
            recipe.len().try_into().expect("oopsie"),
            path.join("levels"),
        )?;

        for (idx, level) in recipe.into_iter().enumerate() {
            for (id, min, max, size_mib) in level {
                levels.insert_into_level(
                    idx.try_into().expect("oopsie"),
                    fixture_segment(
                        id,
                        string_key_range(min, max),
                        size_mib * 1_024 * 1_024,
                        0.0,
                    ),
                );
            }
        }

        Ok(levels)
    }

    #[test]
    fn leveled_empty_levels() -> crate::Result<()> {
        let tempdir = tempfile::tempdir()?;
        let compactor = Strategy::default();

        #[rustfmt::skip]
        let levels = build_levels(tempdir.path(), vec![
            vec![],
            vec![],
            vec![],
            vec![],
        ])?;

        assert_eq!(
            compactor.choose(&levels, &Config::default()),
            Choice::DoNothing
        );

        Ok(())
    }

    #[test]
    fn leveled_default_l0() -> crate::Result<()> {
        let tempdir = tempfile::tempdir()?;
        let compactor = Strategy {
            target_size: 64 * 1_024 * 1_024,
            ..Default::default()
        };

        #[rustfmt::skip]
        let mut levels = build_levels(tempdir.path(), vec![
            vec![(1, "a", "z", 64), (2, "a", "z", 64), (3, "a", "z", 64), (4, "a", "z", 64)],
            vec![],
            vec![],
            vec![],
        ])?;

        assert_eq!(
            compactor.choose(&levels, &Config::default()),
            Choice::Merge(CompactionInput {
                dest_level: 1,
                segment_ids: [1, 2, 3, 4].into_iter().collect::<HashSet<_>>(),
                target_size: 64 * 1_024 * 1_024
            })
        );

        levels.hide_segments(std::iter::once(4));

        assert_eq!(
            compactor.choose(&levels, &Config::default()),
            Choice::DoNothing
        );

        Ok(())
    }

    #[test]
    #[allow(
        clippy::cast_sign_loss,
        clippy::cast_precision_loss,
        clippy::cast_possible_truncation
    )]
    fn leveled_intra_l0() -> crate::Result<()> {
        let tempdir = tempfile::tempdir()?;
        let compactor = Strategy {
            target_size: 64 * 1_024 * 1_024,
            ..Default::default()
        };

        #[rustfmt::skip]
        let mut levels = build_levels(tempdir.path(), vec![
            vec![(1, "a", "z", 1), (2, "a", "z", 1), (3, "a", "z", 1), (4, "a", "z", 1)],
            vec![],
            vec![],
            vec![],
        ])?;

        assert_eq!(
            compactor.choose(&levels, &Config::default()),
            Choice::Merge(CompactionInput {
                dest_level: 0,
                segment_ids: [1, 2, 3, 4].into_iter().collect::<HashSet<_>>(),
                target_size: u64::from(compactor.target_size),
            })
        );

        levels.hide_segments(std::iter::once(4));

        assert_eq!(
            compactor.choose(&levels, &Config::default()),
            Choice::DoNothing
        );

        Ok(())
    }

    #[test]
    fn leveled_more_than_min_no_overlap() -> crate::Result<()> {
        let tempdir = tempfile::tempdir()?;
        let compactor = Strategy {
            target_size: 64 * 1_024 * 1_024,
            ..Default::default()
        };

        #[rustfmt::skip]
        let levels = build_levels(tempdir.path(), vec![
            vec![(1, "h", "t", 64), (2, "h", "t", 64), (3, "h", "t", 64), (4, "h", "t", 64)],
            vec![(5, "a", "g", 64), (6, "a", "g", 64), (7, "a", "g", 64), (8, "a", "g", 64)],
            vec![],
            vec![],
        ])?;

        assert_eq!(
            compactor.choose(&levels, &Config::default()),
            Choice::Merge(CompactionInput {
                dest_level: 1,
                segment_ids: [1, 2, 3, 4].into_iter().collect::<HashSet<_>>(),
                target_size: 64 * 1_024 * 1_024
            })
        );

        Ok(())
    }

    #[test]
    fn leveled_more_than_min_with_overlap() -> crate::Result<()> {
        let tempdir = tempfile::tempdir()?;
        let compactor = Strategy {
            target_size: 64 * 1_024 * 1_024,
            ..Default::default()
        };

        #[rustfmt::skip]
        let mut levels = build_levels(tempdir.path(), vec![
            vec![(1, "a", "g", 64), (2, "h", "t", 64), (3, "i", "t", 64), (4, "j", "t", 64)],
            vec![(5, "a", "g", 64), (6, "a", "g", 64), (7, "y", "z", 64), (8, "y", "z", 64)],
            vec![],
            vec![],
        ])?;

        assert_eq!(
            compactor.choose(&levels, &Config::default()),
            Choice::Merge(CompactionInput {
                dest_level: 1,
                segment_ids: [1, 2, 3, 4, 5, 6].into_iter().collect::<HashSet<_>>(),
                target_size: 64 * 1_024 * 1_024
            })
        );

        levels.hide_segments(std::iter::once(5));
        assert_eq!(
            compactor.choose(&levels, &Config::default()),
            Choice::DoNothing
        );

        Ok(())
    }

    #[test]
    fn levelled_from_tiered() -> crate::Result<()> {
        let tempdir = tempfile::tempdir()?;
        let compactor = Strategy {
            target_size: 64 * 1_024 * 1_024,
            ..Default::default()
        };
        let config = Config::default();

        #[rustfmt::skip]
        let levels = build_levels(tempdir.path(), vec![
            vec![],
            vec![(1, "a", "z", 64), (2, "a", "z", 64), (3, "g", "z", 64), (5, "g", "z", 64), (6, "g", "z", 64)],
            vec![(4, "a", "g", 64)],
            vec![],
        ])?;

        assert_eq!(
            compactor.choose(&levels, &config),
            Choice::Merge(CompactionInput {
                dest_level: 2,
                segment_ids: [1, 2, 3, 4, 5, 6].into_iter().collect::<HashSet<_>>(),
                target_size: 64 * 1_024 * 1_024
            })
        );

        Ok(())
    }
}<|MERGE_RESOLUTION|>--- conflicted
+++ resolved
@@ -245,11 +245,7 @@
                 };
 
                 let Some((segment_ids, can_trivial_move)) =
-<<<<<<< HEAD
-                    pick_minimal_compaction(level, next_level, levels.hidden_segments())
-=======
-                    pick_minimal_compaction(level, next_level, &levels.hidden_set, overshoot)
->>>>>>> 37bf57dd
+                    pick_minimal_compaction(level, next_level, levels.hidden_segments(), overshoot)
                 else {
                     break;
                 };
