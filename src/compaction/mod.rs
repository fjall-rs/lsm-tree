//! Contains compaction strategies

pub(crate) mod fifo;
pub(crate) mod leveled;
pub(crate) mod maintenance;
pub(crate) mod major;
pub(crate) mod pulldown;
pub(crate) mod tiered;
pub(crate) mod worker;

use crate::{config::Config, levels::LevelManifest, segment::meta::SegmentId};

pub use fifo::Strategy as Fifo;
pub use levelled::Strategy as Levelled;
pub use tiered::Strategy as SizeTiered;

#[doc(hidden)]
pub use pulldown::Strategy as PullDown;

/// Input for compactor.
///
/// The compaction strategy chooses which segments to compact and how.
/// That information is given to the compactor.
#[derive(Debug, Eq, PartialEq)]
pub struct Input {
    /// Segments to compact
    pub segment_ids: Vec<SegmentId>,

    /// Level to put the created segments into
    pub dest_level: u8,

    /// Segment target size
    ///
    /// If a segment compaction reaches the level, a new segment is started.
    /// This results in a sorted "run" of segments
    pub target_size: u64,
}

/// Describes what to do (compact or not)
#[derive(Debug, Eq, PartialEq)]
pub enum Choice {
    /// Just do nothing.
    DoNothing,

    /// Moves segments into another level without rewriting.
    Move(Input),

    /// Compacts some segments into a new level.
    Merge(Input),

    /// Delete segments without doing compaction.
    ///
    /// This may be used by a compaction strategy that wants to delete old data
    /// without having to compact it away, like [`fifo::Strategy`].
    Drop(Vec<SegmentId>),
}

/// Trait for a compaction strategy
///
/// The strategy receives the levels of the LSM-tree as argument
/// and emits a choice on what to do.
#[allow(clippy::module_name_repetitions)]
pub trait CompactionStrategy {
    /// Decides on what to do based on the current state of the LSM-tree's levels
    fn choose(&self, _: &LevelManifest, config: &Config) -> Choice;
<<<<<<< HEAD
}

pub use fifo::Strategy as Fifo;
pub use leveled::Strategy as Leveled;
pub use tiered::Strategy as SizeTiered;
=======
}
>>>>>>> 019e721e
<|MERGE_RESOLUTION|>--- conflicted
+++ resolved
@@ -63,12 +63,4 @@
 pub trait CompactionStrategy {
     /// Decides on what to do based on the current state of the LSM-tree's levels
     fn choose(&self, _: &LevelManifest, config: &Config) -> Choice;
-<<<<<<< HEAD
-}
-
-pub use fifo::Strategy as Fifo;
-pub use leveled::Strategy as Leveled;
-pub use tiered::Strategy as SizeTiered;
-=======
-}
->>>>>>> 019e721e
+}