// Copyright (c) 2024-present, fjall-rs
// This source code is licensed under both the Apache 2.0 and MIT License
// (found in the LICENSE-* files in the repository)

use super::{CompactionStrategy, Input as CompactionPayload};
use crate::{
    compaction::{stream::CompactionStream, Choice},
    file::SEGMENTS_FOLDER,
    level_manifest::LevelManifest,
    merge::{BoxedIterator, Merger},
    segment::{
        block_index::{
            full_index::FullBlockIndex, two_level_index::TwoLevelBlockIndex, BlockIndexImpl,
        },
        id::GlobalSegmentId,
        level_reader::LevelReader,
        multi_writer::MultiWriter,
        Segment, SegmentInner,
    },
    stop_signal::StopSignal,
    tree::inner::{SealedMemtables, TreeId},
    Config, SegmentId, SeqNo,
};
use std::{
    sync::{atomic::AtomicU64, Arc, RwLock, RwLockWriteGuard},
    time::Instant,
};

/// Compaction options
pub struct Options {
    pub tree_id: TreeId,

    pub segment_id_generator: Arc<AtomicU64>,

    /// Configuration of tree.
    pub config: Config,

    /// Levels manifest.
    pub levels: Arc<RwLock<LevelManifest>>,

    /// Sealed memtables (required for temporarily locking).
    pub sealed_memtables: Arc<RwLock<SealedMemtables>>,

    /// Compaction strategy.
    ///
    /// The one inside `config` is NOT used.
    pub strategy: Arc<dyn CompactionStrategy>,

    /// Stop signal
    pub stop_signal: StopSignal,

    /// Evicts items that are older than this seqno
    pub eviction_seqno: u64,
}

impl Options {
    pub fn from_tree(tree: &crate::Tree, strategy: Arc<dyn CompactionStrategy>) -> Self {
        Self {
            tree_id: tree.id,
            segment_id_generator: tree.segment_id_counter.clone(),
            config: tree.config.clone(),
            sealed_memtables: tree.sealed_memtables.clone(),
            levels: tree.levels.clone(),
            stop_signal: tree.stop_signal.clone(),
            strategy,
            eviction_seqno: 0,
        }
    }
}

/// Runs compaction task.
///
/// This will block until the compactor is fully finished.
pub fn do_compaction(opts: &Options) -> crate::Result<()> {
    log::trace!("compactor: acquiring levels manifest lock");
    let mut original_levels = opts.levels.write().expect("lock is poisoned");

    log::trace!("compactor: consulting compaction strategy");
    let choice = opts.strategy.choose(&original_levels, &opts.config);

    log::debug!("compactor: choice: {choice:?}");

    match choice {
        Choice::Merge(payload) => merge_segments(original_levels, opts, &payload),
        Choice::Move(payload) => {
            let segment_map = original_levels.get_all_segments();

            original_levels.atomic_swap(|recipe| {
                for segment_id in payload.segment_ids {
                    if let Some(segment) = segment_map.get(&segment_id).cloned() {
                        for level in recipe.iter_mut() {
                            level.remove(segment_id);
                        }

                        recipe
                            .get_mut(payload.dest_level as usize)
                            .expect("destination level should exist")
                            .insert(segment);
                    }
                }
            })
        }
        Choice::Drop(payload) => {
            drop_segments(
                original_levels,
                opts,
                &payload
                    .into_iter()
                    .map(|x| (opts.tree_id, x).into())
                    .collect::<Vec<_>>(),
            )?;
            Ok(())
        }
        Choice::DoNothing => {
            log::trace!("Compactor chose to do nothing");
            Ok(())
        }
    }
}

fn create_compaction_stream<'a>(
    levels: &LevelManifest,
    to_compact: &[SegmentId],
    eviction_seqno: SeqNo,
) -> Option<CompactionStream<Merger<'a>>> {
    use std::ops::Bound::Unbounded;

    let mut readers: Vec<BoxedIterator<'_>> = vec![];
    let mut found = 0;

    for level in &levels.levels {
        if level.is_empty() {
            continue;
        }

        if level.is_disjoint {
            let lo = level
                .segments
                .iter()
                .enumerate()
                .filter(|(_, segment)| to_compact.contains(&segment.metadata.id))
                .min_by(|(a, _), (b, _)| a.cmp(b))
                .map(|(idx, _)| idx)?;

            let hi = level
                .segments
                .iter()
                .enumerate()
                .filter(|(_, segment)| to_compact.contains(&segment.metadata.id))
                .max_by(|(a, _), (b, _)| a.cmp(b))
                .map(|(idx, _)| idx)?;

            readers.push(Box::new(LevelReader::from_indexes(
                level.clone(),
                &(Unbounded, Unbounded),
                (Some(lo), Some(hi)),
                crate::segment::value_block::CachePolicy::Read,
            )));

            found += hi - lo + 1;
        } else {
            for &id in to_compact {
                if let Some(segment) = level.segments.iter().find(|x| x.metadata.id == id) {
                    found += 1;

                    readers.push(Box::new(
                        segment
                            .iter()
                            .cache_policy(crate::segment::value_block::CachePolicy::Read),
                    ));
                }
            }
        }
    }

    if found == to_compact.len() {
        Some(CompactionStream::new(Merger::new(readers), eviction_seqno))
    } else {
        None
    }
}

#[allow(clippy::too_many_lines)]
fn merge_segments(
    mut levels: RwLockWriteGuard<'_, LevelManifest>,
    opts: &Options,
    payload: &CompactionPayload,
) -> crate::Result<()> {
    if opts.stop_signal.is_stopped() {
        log::debug!("compactor: stopping before compaction because of stop signal");
        return Ok(());
    }

    // TODO: this sometimes runs, but shouldn't be possible
    // TODO: because we have a mutex when hiding & showing segments and checking compaction strategy...
    if payload
        .segment_ids
        .iter()
        .any(|id| levels.hidden_set.contains(id))
    {
        log::warn!("Compaction task contained hidden segments, declining to run it");
        return Ok(());
    }

    let segments_base_folder = opts.config.path.join(SEGMENTS_FOLDER);

<<<<<<< HEAD
    let merge_iter = {
        let to_merge: Option<Vec<_>> = {
            let segments = levels.get_all_segments();

            payload
                .segment_ids
                .iter()
                .map(|x| segments.get(x).cloned())
                .collect()
        };

        let Some(to_merge) = to_merge else {
            log::warn!("Compaction task contained segments that do not exist, declining to run it");
            return Ok(());
        };

        let mut segment_readers: Vec<BoxedIterator<'_>> = Vec::with_capacity(to_merge.len());

        for segment in to_merge {
            let iter = Box::new(
                segment
                    .iter()
                    .cache_policy(crate::segment::value_block::CachePolicy::Read),
            );
            segment_readers.push(iter);
        }

        let merged = Merger::new(segment_readers);
        CompactionStream::new(merged, opts.eviction_seqno)
=======
    let Some(merge_iter) = create_compaction_stream(
        &levels,
        &payload.segment_ids.iter().copied().collect::<Vec<_>>(),
        opts.eviction_seqno,
    ) else {
        log::warn!(
            "Compaction task tried to compact segments that do not exist, declining to run it"
        );
        return Ok(());
>>>>>>> 12413c36
    };

    let last_level = levels.last_level_index();

    levels.hide_segments(payload.segment_ids.iter().copied());

    // IMPORTANT: Free lock so the compaction (which may go on for a while)
    // does not block possible other compactions and reads
    drop(levels);

    // NOTE: Only evict tombstones when reaching the last level,
    // That way we don't resurrect data beneath the tombstone
    let is_last_level = payload.dest_level == last_level;

    let start = Instant::now();

    let mut segment_writer = MultiWriter::new(
        opts.segment_id_generator.clone(),
        payload.target_size,
        crate::segment::writer::Options {
            folder: segments_base_folder.clone(),
            segment_id: 0, // TODO: this is never used in MultiWriter
            data_block_size: opts.config.data_block_size,
            index_block_size: opts.config.index_block_size,
        },
    )?
    .use_compression(opts.config.compression);

    #[cfg(feature = "bloom")]
    {
        use crate::segment::writer::BloomConstructionPolicy;

        if opts.config.bloom_bits_per_key >= 0 {
            // NOTE: Apply some MONKEY to have very high FPR on small levels
            // because it's cheap
            //
            // See https://nivdayan.github.io/monkeykeyvaluestore.pdf
            let bloom_policy = match payload.dest_level {
                0 => BloomConstructionPolicy::FpRate(0.00001),
                1 => BloomConstructionPolicy::FpRate(0.0005),
                _ => BloomConstructionPolicy::BitsPerKey(
                    opts.config.bloom_bits_per_key.unsigned_abs(),
                ),
            };

            segment_writer = segment_writer.use_bloom_policy(bloom_policy);
        } else {
            segment_writer =
                segment_writer.use_bloom_policy(BloomConstructionPolicy::BitsPerKey(0));
        }
    }

    for (idx, item) in merge_iter.enumerate() {
        let item = item?;

        // IMPORTANT: We can only drop tombstones when writing into last level
        if is_last_level && item.is_tombstone() {
            continue;
        }

        segment_writer.write(item)?;

        if idx % 100_000 == 0 && opts.stop_signal.is_stopped() {
            log::debug!("compactor: stopping amidst compaction because of stop signal");
            return Ok(());
        }
    }

    let writer_results = segment_writer.finish()?;

    log::debug!(
        "Compacted in {}ms ({} segments created)",
        start.elapsed().as_millis(),
        writer_results.len(),
    );

    let created_segments = writer_results
        .into_iter()
        .map(|trailer| -> crate::Result<Segment> {
            let segment_id = trailer.metadata.id;
            let segment_file_path = segments_base_folder.join(segment_id.to_string());

            let block_index = match payload.dest_level {
                0 | 1 => {
                    let block_index = FullBlockIndex::from_file(
                        &segment_file_path,
                        &trailer.metadata,
                        &trailer.offsets,
                    )?;
                    BlockIndexImpl::Full(block_index)
                }
                _ => {
                    // NOTE: Need to allow because of false positive in Clippy
                    // because of "bloom" feature
                    #[allow(clippy::needless_borrows_for_generic_args)]
                    let block_index = TwoLevelBlockIndex::from_file(
                        &segment_file_path,
                        &trailer.metadata,
                        trailer.offsets.tli_ptr,
                        (opts.tree_id, segment_id).into(),
                        opts.config.descriptor_table.clone(),
                        opts.config.block_cache.clone(),
                    )?;
                    BlockIndexImpl::TwoLevel(block_index)
                }
            };
            let block_index = Arc::new(block_index);

            Ok(SegmentInner {
                tree_id: opts.tree_id,

                descriptor_table: opts.config.descriptor_table.clone(),
                block_cache: opts.config.block_cache.clone(),

                metadata: trailer.metadata,
                offsets: trailer.offsets,

                #[allow(clippy::needless_borrows_for_generic_args)]
                block_index,

                #[cfg(feature = "bloom")]
                bloom_filter: Segment::load_bloom(&segment_file_path, trailer.offsets.bloom_ptr)?,
            }
            .into())
        })
        .collect::<crate::Result<Vec<_>>>()?;

    // NOTE: Mind lock order L -> M -> S
    log::trace!("compactor: acquiring levels manifest write lock");
    let mut levels = opts.levels.write().expect("lock is poisoned");

    // IMPORTANT: Write lock memtable(s), otherwise segments may get deleted while a range read is happening
    // NOTE: Mind lock order L -> M -> S
    log::trace!("compactor: acquiring sealed memtables write lock");
    let sealed_memtables_guard = opts.sealed_memtables.write().expect("lock is poisoned");

    let swap_result = levels.atomic_swap(|recipe| {
        for segment in created_segments.iter().cloned() {
            log::trace!("Persisting segment {}", segment.metadata.id);

            recipe
                .get_mut(payload.dest_level as usize)
                .expect("destination level should exist")
                .insert(segment);
        }

        for segment_id in &payload.segment_ids {
            log::trace!("Removing segment {segment_id}");

            for level in recipe.iter_mut() {
                level.remove(*segment_id);
            }
        }
    });

    if let Err(e) = swap_result {
        // IMPORTANT: Show the segments again, because compaction failed
        levels.show_segments(payload.segment_ids.iter().copied());
        return Err(e);
    };

    for segment in &created_segments {
        let segment_file_path = segments_base_folder.join(segment.metadata.id.to_string());

        opts.config.descriptor_table.insert(
            &segment_file_path,
            (opts.tree_id, segment.metadata.id).into(),
        );
    }

    // NOTE: Segments are registered, we can unlock the memtable(s) safely
    drop(sealed_memtables_guard);

    // NOTE: If the application were to crash >here< it's fine
    // The segments are not referenced anymore, and will be
    // cleaned up upon recovery
    for segment_id in &payload.segment_ids {
        let segment_file_path = segments_base_folder.join(segment_id.to_string());
        log::trace!("Removing old segment at {segment_file_path:?}");

        if let Err(e) = std::fs::remove_file(segment_file_path) {
            log::error!("Failed to cleanup file of deleted segment: {e:?}");
        }
    }

    for segment_id in &payload.segment_ids {
        log::trace!("Closing file handles for old segment file");

        opts.config
            .descriptor_table
            .remove((opts.tree_id, *segment_id).into());
    }

    levels.show_segments(payload.segment_ids.iter().copied());

    drop(levels);

    log::debug!("compactor: done");

    Ok(())
}

fn drop_segments(
    mut original_levels: RwLockWriteGuard<'_, LevelManifest>,
    opts: &Options,
    segment_ids: &[GlobalSegmentId],
) -> crate::Result<()> {
    let segments_base_folder = opts.config.path.join(SEGMENTS_FOLDER);

    // IMPORTANT: Write lock memtable, otherwise segments may get deleted while a range read is happening
    log::trace!("compaction: acquiring sealed memtables write lock");
    let memtable_lock = opts.sealed_memtables.write().expect("lock is poisoned");

    // IMPORTANT: Write the segment with the removed segments first
    // Otherwise the folder is deleted, but the segment is still referenced!
    original_levels.atomic_swap(|recipe| {
        for key in segment_ids {
            let segment_id = key.segment_id();
            log::trace!("Removing segment {segment_id}");

            for level in recipe.iter_mut() {
                level.remove(segment_id);
            }
        }
    })?;

    drop(memtable_lock);
    drop(original_levels);

    // NOTE: If the application were to crash >here< it's fine
    // The segments are not referenced anymore, and will be
    // cleaned up upon recovery
    for key in segment_ids {
        let segment_id = key.segment_id();

        let segment_file_path = segments_base_folder.join(segment_id.to_string());
        log::trace!("Removing old segment at {segment_file_path:?}");

        if let Err(e) = std::fs::remove_file(segment_file_path) {
            log::error!("Failed to cleanup file of deleted segment: {e:?}");
        }
    }

    for key in segment_ids {
        log::trace!("Closing file handles for segment data file");
        opts.config.descriptor_table.remove(*key);
    }

    log::trace!("Dropped {} segments", segment_ids.len());

    Ok(())
}

#[cfg(test)]
mod tests {
    use crate::AbstractTree;
    use std::sync::Arc;
    use test_log::test;

    #[test]
    fn compaction_drop_segments() -> crate::Result<()> {
        let folder = tempfile::tempdir()?;

        let tree = crate::Config::new(folder).open()?;

        tree.insert("a", "a", 0);
        tree.flush_active_memtable(0)?;
        tree.insert("a", "a", 1);
        tree.flush_active_memtable(0)?;
        tree.insert("a", "a", 2);
        tree.flush_active_memtable(0)?;

        assert_eq!(3, tree.approximate_len());

        tree.compact(Arc::new(crate::compaction::Fifo::new(1, None)), 3)?;

        assert_eq!(0, tree.segment_count());

        Ok(())
    }
}<|MERGE_RESOLUTION|>--- conflicted
+++ resolved
@@ -204,37 +204,6 @@
 
     let segments_base_folder = opts.config.path.join(SEGMENTS_FOLDER);
 
-<<<<<<< HEAD
-    let merge_iter = {
-        let to_merge: Option<Vec<_>> = {
-            let segments = levels.get_all_segments();
-
-            payload
-                .segment_ids
-                .iter()
-                .map(|x| segments.get(x).cloned())
-                .collect()
-        };
-
-        let Some(to_merge) = to_merge else {
-            log::warn!("Compaction task contained segments that do not exist, declining to run it");
-            return Ok(());
-        };
-
-        let mut segment_readers: Vec<BoxedIterator<'_>> = Vec::with_capacity(to_merge.len());
-
-        for segment in to_merge {
-            let iter = Box::new(
-                segment
-                    .iter()
-                    .cache_policy(crate::segment::value_block::CachePolicy::Read),
-            );
-            segment_readers.push(iter);
-        }
-
-        let merged = Merger::new(segment_readers);
-        CompactionStream::new(merged, opts.eviction_seqno)
-=======
     let Some(merge_iter) = create_compaction_stream(
         &levels,
         &payload.segment_ids.iter().copied().collect::<Vec<_>>(),
@@ -244,7 +213,6 @@
             "Compaction task tried to compact segments that do not exist, declining to run it"
         );
         return Ok(());
->>>>>>> 12413c36
     };
 
     let last_level = levels.last_level_index();
