// Copyright (c) 2024-present, fjall-rs
// This source code is licensed under both the Apache 2.0 and MIT License
// (found in the LICENSE-* files in the repository)

use super::{CompactionStrategy, Input as CompactionPayload};
use crate::{
    compaction::{stream::CompactionStream, Choice},
    file::SEGMENTS_FOLDER,
    level_manifest::LevelManifest,
    level_scanner::LevelScanner,
    merge::Merger,
    segment::{multi_writer::MultiWriter, Segment},
    stop_signal::StopSignal,
    tree::inner::TreeId,
    Config, GlobalSegmentId, InternalValue, SegmentId, SeqNo,
};
use std::{
    sync::{atomic::AtomicU64, Arc, RwLock, RwLockWriteGuard},
    time::Instant,
};

pub type CompactionReader<'a> = Box<dyn Iterator<Item = crate::Result<InternalValue>> + 'a>;

/// Compaction options
pub struct Options {
    pub tree_id: TreeId,

    pub segment_id_generator: Arc<AtomicU64>,

    /// Configuration of tree.
    pub config: Config,

    /// Levels manifest.
    pub levels: Arc<RwLock<LevelManifest>>,

    /// Compaction strategy to use.
    pub strategy: Arc<dyn CompactionStrategy>,

    /// Stop signal to interrupt a compaction worker in case
    /// the tree is dropped.
    pub stop_signal: StopSignal,

    /// Evicts items that are older than this seqno (MVCC GC).
    pub eviction_seqno: u64,
}

impl Options {
    pub fn from_tree(tree: &crate::Tree, strategy: Arc<dyn CompactionStrategy>) -> Self {
        Self {
            tree_id: tree.id,
            segment_id_generator: tree.segment_id_counter.clone(),
            config: tree.config.clone(),
            levels: tree.levels.clone(),
            stop_signal: tree.stop_signal.clone(),
            strategy,
            eviction_seqno: 0,
        }
    }
}

/// Runs compaction task.
///
/// This will block until the compactor is fully finished.
pub fn do_compaction(opts: &Options) -> crate::Result<()> {
    log::trace!("compactor: acquiring levels manifest lock");
    let original_levels = opts.levels.write().expect("lock is poisoned");

    log::trace!(
        "compactor: consulting compaction strategy {:?}",
        opts.strategy.get_name(),
    );
    let choice = opts.strategy.choose(&original_levels, &opts.config);

    log::debug!("compactor: choice: {choice:?}");

    match choice {
        Choice::Merge(payload) => merge_segments(original_levels, opts, &payload),
        Choice::Move(payload) => move_segments(original_levels, opts, payload),
        Choice::Drop(payload) => drop_segments(
            original_levels,
            opts,
            &payload
                .into_iter()
                .map(|x| (opts.tree_id, x).into())
                .collect::<Vec<_>>(),
        ),
        Choice::DoNothing => {
            log::trace!("Compactor chose to do nothing");
            Ok(())
        }
    }
}

fn create_compaction_stream<'a>(
    levels: &LevelManifest,
    to_compact: &[SegmentId],
    eviction_seqno: SeqNo,
) -> crate::Result<Option<CompactionStream<Merger<CompactionReader<'a>>>>> {
    let mut readers: Vec<CompactionReader<'_>> = vec![];
    let mut found = 0;

    for level in &levels.levels {
        if level.is_empty() {
            continue;
        }

        if level.is_disjoint && level.len() > 1 {
            let Some(lo) = level
                .segments
                .iter()
                .enumerate()
                .filter(|(_, segment)| to_compact.contains(&segment.id()))
                .min_by(|(a, _), (b, _)| a.cmp(b))
                .map(|(idx, _)| idx)
            else {
                continue;
            };

            let Some(hi) = level
                .segments
                .iter()
                .enumerate()
                .filter(|(_, segment)| to_compact.contains(&segment.id()))
                .max_by(|(a, _), (b, _)| a.cmp(b))
                .map(|(idx, _)| idx)
            else {
                continue;
            };

            readers.push(Box::new(LevelScanner::from_indexes(
                level.clone(),
                (Some(lo), Some(hi)),
            )?));

            found += hi - lo + 1;
        } else {
            for &id in to_compact {
                if let Some(segment) = level.segments.iter().find(|x| x.id() == id) {
                    found += 1;
                    readers.push(Box::new(segment.scan()?));
                }
            }
        }
    }

    Ok(if found == to_compact.len() {
        Some(CompactionStream::new(Merger::new(readers), eviction_seqno))
    } else {
        None
    })
}

fn move_segments(
    mut levels: RwLockWriteGuard<'_, LevelManifest>,
    opts: &Options,
    payload: CompactionPayload,
) -> crate::Result<()> {
    // Fail-safe for buggy compaction strategies
    if levels.should_decline_compaction(payload.segment_ids.iter().copied()) {
        log::warn!(
        "Compaction task created by {:?} contained hidden segments, declining to run it - please report this at https://github.com/fjall-rs/lsm-tree/issues/new?template=bug_report.md",
        opts.strategy.get_name(),
    );
        return Ok(());
    }

    levels.atomic_swap(|recipe| {
        for segment_id in payload.segment_ids {
            if let Some(segment) = recipe.iter_mut().find_map(|x| x.remove(segment_id)) {
                // NOTE: Destination level should definitely exist
                #[allow(clippy::expect_used)]
                recipe
                    .get_mut(payload.dest_level as usize)
                    .expect("should exist")
                    .insert(segment);
            }
        }
    })
}

#[allow(clippy::too_many_lines)]
fn merge_segments(
    mut levels: RwLockWriteGuard<'_, LevelManifest>,
    opts: &Options,
    payload: &CompactionPayload,
) -> crate::Result<()> {
    if opts.stop_signal.is_stopped() {
        log::debug!("Stopping before compaction because of stop signal");
        return Ok(());
    }

    // Fail-safe for buggy compaction strategies
    if levels.should_decline_compaction(payload.segment_ids.iter().copied()) {
        log::warn!(
            "Compaction task created by {:?} contained hidden segments, declining to run it - please report this at https://github.com/fjall-rs/lsm-tree/issues/new?template=bug_report.md",
            opts.strategy.get_name(),
        );
        return Ok(());
    }

    let Some(segments) = payload
        .segment_ids
        .iter()
        .map(|&id| levels.get_segment(id))
        .collect::<Option<Vec<_>>>()
    else {
        log::warn!(
            "Compaction task created by {:?} contained segments not referenced in the level manifest",
            opts.strategy.get_name(),
        );
        return Ok(());
    };

    let segments_base_folder = opts.config.path.join(SEGMENTS_FOLDER);

    log::debug!(
        "Compacting segments {:?} into L{}, compression={}, mvcc_gc_watermark={}",
        payload.segment_ids,
        payload.dest_level,
        opts.config.compression,
        opts.eviction_seqno,
    );

    let Some(merge_iter) = create_compaction_stream(
        &levels,
        &payload.segment_ids.iter().copied().collect::<Vec<_>>(),
        opts.eviction_seqno,
    )?
    else {
        log::warn!(
            "Compaction task tried to compact segments that do not exist, declining to run it"
        );
        return Ok(());
    };

    let last_level = levels.last_level_index();

    levels.hide_segments(payload.segment_ids.iter().copied());

    // IMPORTANT: Free lock so the compaction (which may go on for a while)
    // does not block possible other compactions and reads
    drop(levels);

    // NOTE: Only evict tombstones when reaching the last level,
    // That way we don't resurrect data beneath the tombstone
    let is_last_level = payload.dest_level == last_level;

    let start = Instant::now();

<<<<<<< HEAD
    let Ok(segment_writer) = MultiWriter::new(
        segments_base_folder.clone(),
=======
    let segment_writer = match MultiWriter::new(
>>>>>>> 3dc981b5
        opts.segment_id_generator.clone(),
        payload.target_size,
        /* opts.segment_id_generator.clone(),
        payload.target_size,
        crate::segment::writer::Options {
            folder: segments_base_folder.clone(),
            segment_id: 0, // TODO: this is never used in MultiWriter
            data_block_size: opts.config.data_block_size,
            index_block_size: opts.config.index_block_size,
<<<<<<< HEAD
        }, */
    ) else {
        log::error!("Compaction failed");
=======
        },
    ) {
        Ok(v) => v,
        Err(e) => {
            log::error!("Compaction failed: {e:?}");
>>>>>>> 3dc981b5

            // IMPORTANT: Show the segments again, because compaction failed
            opts.levels
                .write()
                .expect("lock is poisoned")
                .show_segments(payload.segment_ids.iter().copied());

            return Ok(());
        }
    };

    let mut segment_writer = segment_writer
        .use_compression(opts.config.compression)
        .use_data_block_size(opts.config.data_block_size)
        .use_bloom_policy({
            use crate::segment::filter::BloomConstructionPolicy;

            if opts.config.bloom_bits_per_key >= 0 {
                // NOTE: Apply some MONKEY to have very high FPR on small levels
                // because it's cheap
                //
                // See https://nivdayan.github.io/monkeykeyvaluestore.pdf
                match payload.dest_level {
                    0 => BloomConstructionPolicy::FpRate(0.00001),
                    1 => BloomConstructionPolicy::FpRate(0.0005),
                    _ => BloomConstructionPolicy::BitsPerKey(
                        opts.config.bloom_bits_per_key.unsigned_abs(),
                    ),
                }
            } else {
                BloomConstructionPolicy::BitsPerKey(0)
            }
        });

    for (idx, item) in merge_iter.enumerate() {
        let item = match item {
            Ok(v) => v,
            Err(e) => {
                log::error!("Compaction failed: {e:?}");

                // IMPORTANT: Show the segments again, because compaction failed
                opts.levels
                    .write()
                    .expect("lock is poisoned")
                    .show_segments(payload.segment_ids.iter().copied());

                return Ok(());
            }
        };

        // IMPORTANT: We can only drop tombstones when writing into last level
        if is_last_level && item.is_tombstone() {
            continue;
        }

        if let Err(e) = segment_writer.write(item) {
            log::error!("Compaction failed: {e:?}");

            // IMPORTANT: Show the segments again, because compaction failed
            opts.levels
                .write()
                .expect("lock is poisoned")
                .show_segments(payload.segment_ids.iter().copied());

            return Ok(());
        }

        if idx % 1_000_000 == 0 && opts.stop_signal.is_stopped() {
            log::debug!("compactor: stopping amidst compaction because of stop signal");
            return Ok(());
        }
    }

    let writer_results = match segment_writer.finish() {
        Ok(v) => v,
        Err(e) => {
            log::error!("Compaction failed: {e:?}");

            // IMPORTANT: Show the segments again, because compaction failed
            opts.levels
                .write()
                .expect("lock is poisoned")
                .show_segments(payload.segment_ids.iter().copied());

            return Ok(());
        }
    };

    log::debug!(
        "Compacted in {:?} ({} segments created)",
        start.elapsed(),
        writer_results.len(),
    );

    let created_segments = writer_results
        .into_iter()
        .map(|segment_id| -> crate::Result<Segment> {
            let segment_file_path = segments_base_folder.join(segment_id.to_string());

            Segment::recover(
                &segment_file_path,
                opts.tree_id,
                opts.config.cache.clone(),
                opts.config.descriptor_table.clone(),
            )

            /* let segment_id = trailer.metadata.id;
            let segment_file_path = segments_base_folder.join(segment_id.to_string());

            let block_index = match payload.dest_level {
                0 | 1 => {
                    let block_index = FullBlockIndex::from_file(
                        &segment_file_path,
                        &trailer.metadata,
                        &trailer.offsets,
                    )?;
                    BlockIndexImpl::Full(block_index)
                }
                _ => {
                    // NOTE: Need to allow because of false positive in Clippy
                    // because of "bloom" feature
                    #[allow(clippy::needless_borrows_for_generic_args)]
                    let block_index = TwoLevelBlockIndex::from_file(
                        &segment_file_path,
                        &trailer.metadata,
                        trailer.offsets.tli_ptr,
                        (opts.tree_id, segment_id).into(),
                        opts.config.descriptor_table.clone(),
                        opts.config.cache.clone(),
                    )?;
                    BlockIndexImpl::TwoLevel(block_index)
                }
            };
            let block_index = Arc::new(block_index);

            let bloom_filter = Segment::load_bloom(&segment_file_path, trailer.offsets.bloom_ptr)?;

            Ok(SegmentInner {
                path: segment_file_path,

                tree_id: opts.tree_id,

                descriptor_table: opts.config.descriptor_table.clone(),
                cache: opts.config.cache.clone(),

                metadata: trailer.metadata,
                offsets: trailer.offsets,

                #[allow(clippy::needless_borrows_for_generic_args)]
                block_index,

                bloom_filter,

                is_deleted: AtomicBool::default(),
            }
            .into()) */
        })
        .collect::<crate::Result<Vec<_>>>();

    let created_segments = match created_segments {
        Ok(v) => v,
        Err(e) => {
            log::error!("Compaction failed: {e:?}");

            // IMPORTANT: Show the segments again, because compaction failed
            opts.levels
                .write()
                .expect("lock is poisoned")
                .show_segments(payload.segment_ids.iter().copied());

            return Ok(());
        }
    };

    // NOTE: Mind lock order L -> M -> S
    log::trace!("compactor: acquiring levels manifest write lock");
    let mut levels = opts.levels.write().expect("lock is poisoned");
    log::trace!("compactor: acquired levels manifest write lock");

    // IMPORTANT: Write the manifest with the removed segments first
    // Otherwise the segment files are deleted, but are still referenced!
    let swap_result = levels.atomic_swap(|recipe| {
        for segment in created_segments.iter().cloned() {
            log::trace!("Persisting segment {}", segment.id());

            recipe
                .get_mut(payload.dest_level as usize)
                .expect("destination level should exist")
                .insert(segment);
        }

        for segment_id in &payload.segment_ids {
            log::trace!("Removing segment {segment_id}");

            for level in recipe.iter_mut() {
                level.remove(*segment_id);
            }
        }
    });

    if let Err(e) = swap_result {
        // IMPORTANT: Show the segments again, because compaction failed
        levels.show_segments(payload.segment_ids.iter().copied());
        return Err(e);
    }

    // NOTE: If the application were to crash >here< it's fine
    // The segments are not referenced anymore, and will be
    // cleaned up upon recovery
    for segment in segments {
        segment.mark_as_deleted();
    }

    levels.show_segments(payload.segment_ids.iter().copied());
    drop(levels);

    log::trace!("Compaction successful");

    Ok(())
}

fn drop_segments(
    mut levels: RwLockWriteGuard<'_, LevelManifest>,
    opts: &Options,
    segment_ids: &[GlobalSegmentId],
) -> crate::Result<()> {
    // Fail-safe for buggy compaction strategies
    if levels.should_decline_compaction(segment_ids.iter().map(GlobalSegmentId::segment_id)) {
        log::warn!(
            "Compaction task created by {:?} contained hidden segments, declining to run it - please report this at https://github.com/fjall-rs/lsm-tree/issues/new?template=bug_report.md",
            opts.strategy.get_name(),
        );
        return Ok(());
    }

    let Some(segments) = segment_ids
        .iter()
        .map(|id| levels.get_segment(id.segment_id()))
        .collect::<Option<Vec<_>>>()
    else {
        log::warn!(
        "Compaction task created by {:?} contained segments not referenced in the level manifest",
        opts.strategy.get_name(),
    );
        return Ok(());
    };

    // IMPORTANT: Write the manifest with the removed segments first
    // Otherwise the segment files are deleted, but are still referenced!
    levels.atomic_swap(|recipe| {
        for key in segment_ids {
            let segment_id = key.segment_id();
            log::trace!("Removing segment {segment_id}");

            for level in recipe.iter_mut() {
                level.remove(segment_id);
            }
        }
    })?;

    drop(levels);

    // NOTE: If the application were to crash >here< it's fine
    // The segments are not referenced anymore, and will be
    // cleaned up upon recovery
    for segment in segments {
        segment.mark_as_deleted();
    }

    log::trace!("Dropped {} segments", segment_ids.len());

    Ok(())
}

#[cfg(test)]
mod tests {
    use crate::AbstractTree;
    use std::sync::Arc;
    use test_log::test;

    #[test]
    fn compaction_drop_segments() -> crate::Result<()> {
        let folder = tempfile::tempdir()?;

        let tree = crate::Config::new(folder).open()?;

        tree.insert("a", "a", 0);
        tree.flush_active_memtable(0)?;
        tree.insert("a", "a", 1);
        tree.flush_active_memtable(0)?;
        tree.insert("a", "a", 2);
        tree.flush_active_memtable(0)?;

        assert_eq!(3, tree.approximate_len());

        tree.compact(Arc::new(crate::compaction::Fifo::new(1, None)), 3)?;

        assert_eq!(0, tree.segment_count());

        Ok(())
    }
}<|MERGE_RESOLUTION|>--- conflicted
+++ resolved
@@ -247,32 +247,14 @@
 
     let start = Instant::now();
 
-<<<<<<< HEAD
-    let Ok(segment_writer) = MultiWriter::new(
+    let segment_writer = match MultiWriter::new(
         segments_base_folder.clone(),
-=======
-    let segment_writer = match MultiWriter::new(
->>>>>>> 3dc981b5
         opts.segment_id_generator.clone(),
         payload.target_size,
-        /* opts.segment_id_generator.clone(),
-        payload.target_size,
-        crate::segment::writer::Options {
-            folder: segments_base_folder.clone(),
-            segment_id: 0, // TODO: this is never used in MultiWriter
-            data_block_size: opts.config.data_block_size,
-            index_block_size: opts.config.index_block_size,
-<<<<<<< HEAD
-        }, */
-    ) else {
-        log::error!("Compaction failed");
-=======
-        },
     ) {
         Ok(v) => v,
         Err(e) => {
             log::error!("Compaction failed: {e:?}");
->>>>>>> 3dc981b5
 
             // IMPORTANT: Show the segments again, because compaction failed
             opts.levels
