--- conflicted
+++ resolved
@@ -130,11 +130,7 @@
 #[allow(clippy::expect_used)]
 mod tests {
     use super::*;
-<<<<<<< HEAD
-    use crate::{segment::value_block::BlockOffset, UserKey};
-=======
-    use crate::Slice;
->>>>>>> ecec40cd
+    use crate::{segment::block::offset::BlockOffset, UserKey};
     use test_log::test;
 
     fn bh<K: Into<UserKey>>(end_key: K, offset: BlockOffset) -> KeyedBlockHandle {
