--- conflicted
+++ resolved
@@ -29,18 +29,11 @@
 use crate::metrics::Metrics;
 
 use crate::{
-    cache::Cache,
-    descriptor_table::DescriptorTable,
-    segment::block::{BlockType, ParsedItem},
-    CompressionType, InternalValue, SeqNo, TreeId, UserKey,
+    cache::Cache, descriptor_table::DescriptorTable, segment::block::BlockType, CompressionType,
+    InternalValue, SeqNo, TreeId, UserKey,
 };
-<<<<<<< HEAD
-use block_index::{NewBlockIndex, NewBlockIndexImpl, NewFullBlockIndex};
-use filter::{standard_bloom::CompositeHash, AMQ, AMQFilterBuilder};
-=======
 use block_index::BlockIndexImpl;
 use filter::standard_bloom::CompositeHash;
->>>>>>> a1f41dc9
 use inner::Inner;
 use iter::Iter;
 use std::{
@@ -408,38 +401,8 @@
                 })
                 .transpose()?
         } else {
-<<<<<<< HEAD
-            let block_index = TwoLevelBlockIndex::from_file(
-                file_path,
-                &trailer.metadata,
-                trailer.offsets.tli_ptr,
-                (tree_id, trailer.metadata.id).into(),
-                descriptor_table.clone(),
-                cache.clone(),
-            )?;
-            BlockIndexImpl::TwoLevel(block_index)
-        }; */
-
-        let pinned_filter = trailer
-            .filter
-            .map(|filter_ptr| {
-                log::debug!("Reading filter block for pinning, with filter_ptr={filter_ptr:?}");
-
-                let block = Block::from_file(
-                    &file,
-                    filter_ptr.offset(),
-                    filter_ptr.size(),
-                    crate::CompressionType::None, // NOTE: We never write a filter block with compression
-                )?;
-
-                let mut reader = &block.data[..];
-                AMQFilterBuilder::decode_from(&mut reader).map_err(Into::<crate::Error>::into)
-            })
-            .transpose()?;
-=======
             None
         };
->>>>>>> a1f41dc9
 
         // TODO: Maybe only in L0/L1
         // For larger levels, this will
