// Copyright (c) 2024-present, fjall-rs
// This source code is licensed under both the Apache 2.0 and MIT License
// (found in the LICENSE-* files in the repository)

pub mod block;
pub mod block_index;
pub mod file_offsets;
pub mod id;
pub mod inner;
pub mod level_reader;
pub mod meta;
pub mod multi_writer;
pub mod range;
pub mod reader;
pub mod trailer;
pub mod value_block;
pub mod value_block_consumer;
pub mod writer;

use crate::{
    block_cache::BlockCache,
    descriptor_table::FileDescriptorTable,
    segment::reader::Reader,
    tree::inner::TreeId,
    value::{InternalValue, SeqNo, UserKey},
};
<<<<<<< HEAD
use block_index::BlockIndexImpl;
=======
use id::GlobalSegmentId;
>>>>>>> cec28782
use inner::Inner;
use range::Range;
use std::{ops::Bound, path::Path, sync::Arc};

#[cfg(feature = "bloom")]
use crate::bloom::{BloomFilter, CompositeHash};

#[allow(clippy::module_name_repetitions)]
pub type SegmentInner = Inner;

/// Disk segment (a.k.a. `SSTable`, `SST`, `sorted string table`) that is located on disk
///
/// A segment is an immutable list of key-value pairs, split into compressed blocks.
/// A reference to the block (`block handle`) is saved in the "block index".
///
/// Deleted entries are represented by tombstones.
///
/// Segments can be merged together to improve read performance and reduce disk space by removing outdated item versions.
#[doc(alias("sstable", "sst", "sorted string table"))]
#[derive(Clone)]
pub struct Segment(Arc<Inner>);

impl From<Inner> for Segment {
    fn from(value: Inner) -> Self {
        Self(Arc::new(value))
    }
}

impl std::ops::Deref for Segment {
    type Target = Inner;

    fn deref(&self) -> &Self::Target {
        &self.0
    }
}

impl std::fmt::Debug for Segment {
    fn fmt(&self, f: &mut std::fmt::Formatter<'_>) -> std::fmt::Result {
        write!(
            f,
            "Segment:{}({})",
            self.metadata.id, self.metadata.key_range
        )
    }
}

impl Segment {
    pub(crate) fn verify(&self) -> crate::Result<usize> {
        use block::checksum::Checksum;
        use block_index::IndexBlock;
        use value_block::ValueBlock;

        let mut data_block_count = 0;
        let mut broken_count = 0;

        let guard = self
            .descriptor_table
            .access(&(self.tree_id, self.metadata.id).into())?
            .expect("should have gotten file");

        let mut file = guard.file.lock().expect("lock is poisoned");

        todo!();
        /* // NOTE: TODO: because of 1.74.0
        #[allow(clippy::explicit_iter_loop)]
        for handle in self.block_index.top_level_index.iter() {
            let block = match IndexBlock::from_file(&mut *file, handle.offset) {
                Ok(v) => v,
                Err(e) => {
                    log::error!(
                        "index block {handle:?} could not be loaded, it is probably corrupted: {e:?}"
                    );
                    broken_count += 1;
                    continue;
                }
            };

            for handle in &*block.items {
                let value_block = match ValueBlock::from_file(&mut *file, handle.offset) {
                    Ok(v) => v,
                    Err(e) => {
                        log::error!(
                            "data block {handle:?} could not be loaded, it is probably corrupted: {e:?}"
                        );
                        broken_count += 1;
                        data_block_count += 1;
                        continue;
                    }
                };

                let (_, data) = ValueBlock::to_bytes_compressed(
                    &value_block.items,
                    value_block.header.previous_block_offset,
                    value_block.header.compression,
                )?;
                let actual_checksum = Checksum::from_bytes(&data);

                if value_block.header.checksum != actual_checksum {
                    log::error!("{handle:?} is corrupted, invalid checksum value");
                    broken_count += 1;
                }

                data_block_count += 1;

                if data_block_count % 1_000 == 0 {
                    log::debug!("Checked {data_block_count} data blocks");
                }
            }
        } */

        assert_eq!(
            data_block_count, self.metadata.data_block_count,
            "not all data blocks were visited"
        );

        Ok(broken_count)
    }

    #[cfg(feature = "bloom")]
    pub(crate) fn load_bloom<P: AsRef<Path>>(
        path: P,
        ptr: value_block::BlockOffset,
    ) -> crate::Result<Option<BloomFilter>> {
        Ok(if *ptr > 0 {
            use crate::coding::Decode;
            use std::{
                fs::File,
                io::{Seek, SeekFrom},
            };

            let mut reader = File::open(path)?;
            reader.seek(SeekFrom::Start(*ptr))?;
            Some(BloomFilter::decode_from(&mut reader)?)
        } else {
            None
        })
    }

    // TODO: need to give recovery a flag to choose which block index to load

    /// Tries to recover a segment from a file.
    pub(crate) fn recover<P: AsRef<Path>>(
        file_path: P,
        tree_id: TreeId,
        block_cache: Arc<BlockCache>,
        descriptor_table: Arc<FileDescriptorTable>,
    ) -> crate::Result<Self> {
        use block_index::two_level_index::TwoLevelBlockIndex;
        use trailer::SegmentFileTrailer;

        let file_path = file_path.as_ref();

        log::debug!("Recovering segment from file {file_path:?}");
        let trailer = SegmentFileTrailer::from_file(file_path)?;

        assert_eq!(
            0, *trailer.offsets.range_tombstones_ptr,
            "Range tombstones not supported"
        );

        log::debug!(
            "Creating block index, with tli_ptr={}",
            trailer.offsets.tli_ptr
        );
        let block_index = TwoLevelBlockIndex::from_file(
            file_path,
            &trailer.metadata,
            &trailer.offsets,
            (tree_id, trailer.metadata.id).into(),
            descriptor_table.clone(),
            block_cache.clone(),
        )?;
        let block_index = BlockIndexImpl::TwoLevel(block_index);

        #[cfg(feature = "bloom")]
        let bloom_ptr = trailer.offsets.bloom_ptr;

        Ok(Self(Arc::new(Inner {
            tree_id,

            descriptor_table,
            metadata: trailer.metadata,
            offsets: trailer.offsets,

            block_index: Arc::new(block_index),
            block_cache,

            #[cfg(feature = "bloom")]
            bloom_filter: Self::load_bloom(file_path, bloom_ptr)?,
        })))
    }

    #[cfg(feature = "bloom")]
    #[must_use]
    /// Gets the bloom filter size
    pub fn bloom_filter_size(&self) -> usize {
        self.bloom_filter
            .as_ref()
            .map(super::bloom::BloomFilter::len)
            .unwrap_or_default()
    }

    #[cfg(feature = "bloom")]
    pub fn get_with_hash<K: AsRef<[u8]>>(
        &self,
        key: K,
        seqno: Option<SeqNo>,
        hash: CompositeHash,
    ) -> crate::Result<Option<InternalValue>> {
        if let Some(seqno) = seqno {
            if self.metadata.seqnos.0 >= seqno {
                return Ok(None);
            }
        }

        if !self.metadata.key_range.contains_key(&key) {
            return Ok(None);
        }

        if let Some(bf) = &self.bloom_filter {
            if !bf.contains_hash(hash) {
                return Ok(None);
            }
        }

        self.point_read(key, seqno)
    }

    fn point_read<K: AsRef<[u8]>>(
        &self,
        key: K,
        seqno: Option<SeqNo>,
    ) -> crate::Result<Option<InternalValue>> {
        use crate::{mvcc_stream::MvccStream, ValueType};
        use block_index::BlockIndex;
        use value_block::{CachePolicy, ValueBlock};
        use value_block_consumer::ValueBlockConsumer;

        let key = key.as_ref();

        let Some(first_block_handle) = self
            .block_index
            .get_lowest_block_containing_key(key, CachePolicy::Write)?
        else {
            return Ok(None);
        };

        let Some(block) = ValueBlock::load_by_block_handle(
            &self.descriptor_table,
            &self.block_cache,
<<<<<<< HEAD
            (self.tree_id, self.metadata.id).into(),
            first_block_handle,
=======
            GlobalSegmentId::from((self.tree_id, self.metadata.id)),
            first_block_handle.offset,
>>>>>>> cec28782
            CachePolicy::Write,
        )?
        else {
            return Ok(None);
        };

        if seqno.is_none() {
            // NOTE: Fastpath for non-seqno reads (which are most common)
            // This avoids setting up a rather expensive block iterator
            // (see explanation for that below)
            // This only really works because sequence numbers are sorted
            // in descending order
            let Some(latest) = block.get_latest(key.as_ref()) else {
                return Ok(None);
            };

            if latest.key.value_type == ValueType::WeakTombstone {
                // NOTE: Continue in slow path
            } else {
                return Ok(Some(latest.clone()));
            }
        }

        // TODO: it would be nice to have the possibility of using a lifetime'd
        // reader, so we don't need to Arc::clone descriptor_table, and block_cache
        let mut reader = Reader::new(
            self.offsets.index_block_ptr,
            self.descriptor_table.clone(),
            GlobalSegmentId::from((self.tree_id, self.metadata.id)),
            self.block_cache.clone(),
            first_block_handle,
            None,
        );
        reader.lo_block_size = block.header.data_length.into();
        reader.lo_block_items = Some(ValueBlockConsumer::with_bounds(
            block,
            &Some(key.into()), // TODO: this may cause a heap alloc
            &None,
        ));
        reader.lo_initialized = true;

        // NOTE: For finding a specific seqno,
        // we need to use a reader
        // because nothing really prevents the version
        // we are searching for to be in the next block
        // after the one our key starts in, or the block after that
        //
        // Example (key:seqno), searching for a:2:
        //
        // [..., a:5, a:4] [a:3, a:2, b: 4, b:3]
        // ^               ^
        // Block A         Block B
        //
        // Based on get_lower_bound_block, "a" is in Block A
        // However, we are searching for A with seqno 2, which
        // unfortunately is in the next block
        //
        // Also because of weak tombstones, we may have to look further than the first item we encounter
        let reader = reader.filter(|x| {
            match x {
                Ok(entry) => {
                    // Check for seqno if needed
                    if let Some(seqno) = seqno {
                        entry.key.seqno < seqno
                    } else {
                        true
                    }
                }
                Err(_) => true,
            }
        });

        let Some(entry) = MvccStream::new(reader).next().transpose()? else {
            return Ok(None);
        };

        // NOTE: We are past the searched key, so don't return anything
        if &*entry.key.user_key > key {
            return Ok(None);
        }

        Ok(Some(entry))
    }

    pub fn is_key_in_key_range<K: AsRef<[u8]>>(&self, key: K) -> bool {
        self.metadata.key_range.contains_key(key)
    }

    // NOTE: Clippy false positive
    #[allow(unused)]
    /// Retrieves an item from the segment.
    ///
    /// # Errors
    ///
    /// Will return `Err` if an IO error occurs.
    pub(crate) fn get<K: AsRef<[u8]>>(
        &self,
        key: K,
        seqno: Option<SeqNo>,
    ) -> crate::Result<Option<InternalValue>> {
        let key = key.as_ref();

        if let Some(seqno) = seqno {
            if self.metadata.seqnos.0 >= seqno {
                return Ok(None);
            }
        }

        if !self.is_key_in_key_range(key) {
            return Ok(None);
        }

        #[cfg(feature = "bloom")]
        if let Some(bf) = &self.bloom_filter {
            debug_assert!(false, "Use Segment::get_with_hash instead");

            if !bf.contains(key) {
                return Ok(None);
            }
        }

        self.point_read(key, seqno)
    }

    // TODO: move segment tests into module, then make pub(crate)

    /// Creates an iterator over the `Segment`.
    ///
    /// # Errors
    ///
    /// Will return `Err` if an IO error occurs.
    #[must_use]
    #[allow(clippy::iter_without_into_iter)]
    #[doc(hidden)]
    pub fn iter(&self) -> Range {
        self.range((std::ops::Bound::Unbounded, std::ops::Bound::Unbounded))
    }

    /// Creates a ranged iterator over the `Segment`.
    ///
    /// # Errors
    ///
    /// Will return `Err` if an IO error occurs.
    #[must_use]
    pub(crate) fn range(&self, range: (Bound<UserKey>, Bound<UserKey>)) -> Range {
        Range::new(
            self.offsets.index_block_ptr,
            self.descriptor_table.clone(),
            GlobalSegmentId::from((self.tree_id, self.metadata.id)),
            self.block_cache.clone(),
            self.block_index.clone(),
            range,
        )
    }

    /// Returns the highest sequence number in the segment.
    #[must_use]
    pub fn get_highest_seqno(&self) -> SeqNo {
        self.metadata.seqnos.1
    }

    /// Returns the amount of tombstone markers in the `Segment`.
    #[must_use]
    #[doc(hidden)]
    pub fn tombstone_count(&self) -> u64 {
        self.metadata.tombstone_count
    }

    /// Checks if a key range is (partially or fully) contained in this segment.
    pub(crate) fn check_key_range_overlap(
        &self,
        bounds: &(Bound<UserKey>, Bound<UserKey>),
    ) -> bool {
        self.metadata.key_range.overlaps_with_bounds(bounds)
    }
}<|MERGE_RESOLUTION|>--- conflicted
+++ resolved
@@ -24,11 +24,8 @@
     tree::inner::TreeId,
     value::{InternalValue, SeqNo, UserKey},
 };
-<<<<<<< HEAD
 use block_index::BlockIndexImpl;
-=======
 use id::GlobalSegmentId;
->>>>>>> cec28782
 use inner::Inner;
 use range::Range;
 use std::{ops::Bound, path::Path, sync::Arc};
@@ -279,13 +276,8 @@
         let Some(block) = ValueBlock::load_by_block_handle(
             &self.descriptor_table,
             &self.block_cache,
-<<<<<<< HEAD
-            (self.tree_id, self.metadata.id).into(),
+            GlobalSegmentId::from((self.tree_id, self.metadata.id)),
             first_block_handle,
-=======
-            GlobalSegmentId::from((self.tree_id, self.metadata.id)),
-            first_block_handle.offset,
->>>>>>> cec28782
             CachePolicy::Write,
         )?
         else {
