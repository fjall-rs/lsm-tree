// Copyright (c) 2025-present, fjall-rs
// This source code is licensed under both the Apache 2.0 and MIT License
// (found in the LICENSE-* files in the repository)

pub(crate) mod binary_index;
mod checksum;
pub mod decoder;
mod encoder;
pub mod hash_index;
mod header;
mod offset;
mod trailer;

pub use checksum::Checksum;
pub(crate) use decoder::{Decodable, Decoder, ParsedItem};
pub(crate) use encoder::{Encodable, Encoder};
pub use header::{BlockType, Header};
pub use offset::BlockOffset;
pub(crate) use trailer::{Trailer, TRAILER_START_MARKER};

use crate::{
    coding::{Decode, Encode},
    segment::BlockHandle,
    CompressionType, Slice,
};
use std::borrow::Cow;
use std::fs::File;
use std::io::{Read, Write};

#[cfg(feature = "zlib")]
use flate2::{read::ZlibDecoder, write::ZlibEncoder, Compression as ZCompression};

/// A block on disk
///
/// Consists of a fixed-size header and some bytes (the data/payload).
#[derive(Clone)]
pub struct Block {
    pub header: Header,
    pub data: Slice,
}

impl Block {
    /// Returns the uncompressed block size in bytes.
    #[must_use]
    pub fn size(&self) -> usize {
        self.data.len()
    }

    /// Encodes a block into a writer.
    pub fn write_into<W: std::io::Write>(
        mut writer: &mut W,
        data: &[u8],
        block_type: BlockType,
        compression: CompressionType,
    ) -> crate::Result<Header> {
        let mut header = Header {
            block_type,
            checksum: Checksum::from_raw(crate::hash::hash128(data)),
            data_length: 0, // <-- NOTE: Is set later on
            uncompressed_length: data.len() as u32,
            previous_block_offset: BlockOffset(0), // <-- TODO:
        };

        let data: Cow<[u8]> = match compression {
            CompressionType::None => Cow::Borrowed(data),

            #[cfg(feature = "lz4")]
            CompressionType::Lz4 => Cow::Owned((lz4_flex::compress(data))),

            #[cfg(feature = "zlib")]
            CompressionType::Zlib(level) => {
                let lvl = level as u32;
                let mut e = ZlibEncoder::new(Vec::new(), ZCompression::new(lvl));
                e.write_all(data)?;
                Cow::Owned(e.finish()?)
            }
        };
        header.data_length = data.len() as u32;

        header.encode_into(&mut writer)?;
        writer.write_all(&data)?;

        log::trace!(
            "Writing block with size {}B (compressed: {}B) (excluding header of {}B)",
            header.uncompressed_length,
            header.data_length,
            Header::serialized_len(),
        );

        Ok(header)
    }

    /// Reads a block from a reader.
    pub fn from_reader<R: std::io::Read>(
        reader: &mut R,
        compression: CompressionType,
    ) -> crate::Result<Self> {
        let header = Header::decode_from(reader)?;
        let raw_data = Slice::from_reader(reader, header.data_length as usize)?;

        let data = match compression {
            CompressionType::None => raw_data,

            #[cfg(feature = "lz4")]
            CompressionType::Lz4 => {
                #[warn(unsafe_code)]
                let mut builder =
                    unsafe { Slice::builder_unzeroed(header.uncompressed_length as usize) };

                lz4_flex::decompress_into(&raw_data, &mut builder)
                    .map_err(|_| crate::Error::Decompress(compression))?;

                builder.freeze().into()
            }

            #[cfg(feature = "zlib")]
            CompressionType::Zlib(_level) => {
                let mut d = ZlibDecoder::new(&raw_data[..]);
                let mut decompressed_data =
                    unsafe { Slice::builder_unzeroed(header.uncompressed_length as usize) };
                d.read_exact(&mut decompressed_data)
                    .map_err(|_| crate::Error::Decompress(compression))?;
                decompressed_data.freeze().into()
            }
        };

        debug_assert_eq!(header.uncompressed_length, {
            #[allow(clippy::expect_used, clippy::cast_possible_truncation)]
            {
                data.len() as u32
            }
        });

        let checksum = Checksum::from_raw(crate::hash::hash128(&data));
        if checksum != header.checksum {
            log::error!(
                "Checksum mismatch for <bufreader>, got={}, expected={}",
                *checksum,
                *header.checksum,
            );

            return Err(crate::Error::ChecksumMismatch {
                got: checksum,
                expected: header.checksum,
            });
        }

        Ok(Self { header, data })
    }

    /// Reads a block from a file.
    pub fn from_file(
        file: &File,
        handle: BlockHandle,
        compression: CompressionType,
    ) -> crate::Result<Self> {
<<<<<<< HEAD
        #[warn(unsafe_code)]
        let mut builder = unsafe { Slice::builder_unzeroed(handle.size() as usize) };
        {
            #[cfg(unix)]
            {
                use std::os::unix::fs::FileExt;

                let bytes_read = file.read_at(&mut builder, *handle.offset())?;

                assert_eq!(
                    bytes_read,
                    handle.size() as usize,
                    "not enough bytes read: file has length {}",
                    file.metadata()?.len(),
                );
            }

            #[cfg(windows)]
            {
                use std::os::windows::fs::FileExt;

                let bytes_read = file.seek_read(&mut builder, *handle.offset())?;

                assert_eq!(
                    bytes_read,
                    handle.size() as usize,
                    "not enough bytes read: file has length {}",
                    file.metadata()?.len(),
                );
            }

            #[cfg(not(any(unix, windows)))]
            {
                compile_error!("unsupported OS");
                unimplemented!();
            }
        }
=======
        let buf = crate::file::read_exact(file, *handle.offset(), handle.size() as usize)?;
>>>>>>> b836109a

        let header = Header::decode_from(&mut &buf[..])?;

        let buf = match compression {
            CompressionType::None => buf.slice(Header::serialized_len()..),

            #[cfg(feature = "lz4")]
            CompressionType::Lz4 => {
                // NOTE: We know that a header always exists and data is never empty
                // So the slice is fine
                #[allow(clippy::indexing_slicing)]
                let raw_data = &buf[Header::serialized_len()..];

                #[warn(unsafe_code)]
                let mut builder =
                    unsafe { Slice::builder_unzeroed(header.uncompressed_length as usize) };

                lz4_flex::decompress_into(raw_data, &mut builder)
                    .map_err(|_| crate::Error::Decompress(compression))?;

                builder.freeze().into()
<<<<<<< HEAD
            }

            #[cfg(feature = "zlib")]
            CompressionType::Zlib(_level) => {
                #[allow(clippy::indexing_slicing)]
                let raw_data = &buf[Header::serialized_len()..];
                let mut d = ZlibDecoder::new(raw_data);
                let mut decompressed_data =
                    unsafe { Slice::builder_unzeroed(header.uncompressed_length as usize) };
                d.read_exact(&mut decompressed_data)
                    .map_err(|_| crate::Error::Decompress(compression))?;
                decompressed_data.freeze().into
=======
>>>>>>> b836109a
            }
        };

        #[allow(clippy::expect_used, clippy::cast_possible_truncation)]
        {
            debug_assert_eq!(header.uncompressed_length, buf.len() as u32);
        }

        let checksum = Checksum::from_raw(crate::hash::hash128(&buf));
        if checksum != header.checksum {
            log::error!(
                "Checksum mismatch for block {handle:?}, got={}, expected={}",
                *checksum,
                *header.checksum,
            );

            return Err(crate::Error::ChecksumMismatch {
                got: checksum,
                expected: header.checksum,
            });
        }

        Ok(Self { header, data: buf })
    }
}

#[cfg(test)]
mod tests {
    use super::*;
    use test_log::test;

    // TODO: Block::from_file roundtrips

    #[test]
    fn block_roundtrip_uncompressed() -> crate::Result<()> {
        let mut writer = vec![];

        Block::write_into(
            &mut writer,
            b"abcdefabcdefabcdef",
            BlockType::Data,
            CompressionType::None,
        )?;

        {
            let mut reader = &writer[..];
            let block = Block::from_reader(&mut reader, CompressionType::None)?;
            assert_eq!(b"abcdefabcdefabcdef", &*block.data);
        }

        Ok(())
    }
    #[test]
    #[cfg(feature = "lz4")]
    fn block_roundtrip_lz4() -> crate::Result<()> {
        let mut writer = vec![];

        Block::write_into(
            &mut writer,
            b"abcdefabcdefabcdef",
            BlockType::Data,
            CompressionType::Lz4,
        )?;

        {
            let mut reader = &writer[..];
            let block = Block::from_reader(&mut reader, CompressionType::Lz4)?;
            assert_eq!(b"abcdefabcdefabcdef", &*block.data);
        }

        Ok(())
    }
}<|MERGE_RESOLUTION|>--- conflicted
+++ resolved
@@ -154,7 +154,6 @@
         handle: BlockHandle,
         compression: CompressionType,
     ) -> crate::Result<Self> {
-<<<<<<< HEAD
         #[warn(unsafe_code)]
         let mut builder = unsafe { Slice::builder_unzeroed(handle.size() as usize) };
         {
@@ -192,9 +191,7 @@
                 unimplemented!();
             }
         }
-=======
         let buf = crate::file::read_exact(file, *handle.offset(), handle.size() as usize)?;
->>>>>>> b836109a
 
         let header = Header::decode_from(&mut &buf[..])?;
 
@@ -216,7 +213,6 @@
                     .map_err(|_| crate::Error::Decompress(compression))?;
 
                 builder.freeze().into()
-<<<<<<< HEAD
             }
 
             #[cfg(feature = "zlib")]
@@ -229,8 +225,6 @@
                 d.read_exact(&mut decompressed_data)
                     .map_err(|_| crate::Error::Decompress(compression))?;
                 decompressed_data.freeze().into
-=======
->>>>>>> b836109a
             }
         };
 
