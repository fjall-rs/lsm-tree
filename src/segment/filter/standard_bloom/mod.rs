--- conflicted
+++ resolved
@@ -1,16 +1,6 @@
-<<<<<<< HEAD
-use super::{bit_array::BitArrayReader, AMQFilter, BloomFilterType, AMQ};
-use crate::{
-    coding::{Decode, DecodeError, Encode, EncodeError},
-    file::MAGIC_BYTES,
-};
-use byteorder::{LittleEndian, ReadBytesExt, WriteBytesExt};
-use std::io::{Read, Write};
-=======
 // Copyright (c) 2024-present, fjall-rs
 // This source code is licensed under both the Apache 2.0 and MIT License
 // (found in the LICENSE-* files in the repository)
->>>>>>> a1f41dc9
 
 mod builder;
 
@@ -29,12 +19,7 @@
 ///
 /// The filter uses double hashing instead of `k` hash functions, see:
 /// <https://fjall-rs.github.io/post/bloom-filter-hash-sharing>
-<<<<<<< HEAD
-#[derive(Debug, PartialEq)]
-pub struct StandardBloomFilter {
-=======
 pub struct StandardBloomFilterReader<'a> {
->>>>>>> a1f41dc9
     /// Raw bytes exposed as bit array
     inner: BitArrayReader<'a>,
 
@@ -45,74 +30,6 @@
     k: usize,
 }
 
-<<<<<<< HEAD
-impl AMQ for StandardBloomFilter {
-    /// Size of bloom filter in bytes.
-    #[must_use]
-    fn len(&self) -> usize {
-        self.inner.bytes().len()
-    }
-
-    /// Returns the raw bytes of the filter.
-    fn bytes(&self) -> &[u8] {
-        self.inner.bytes()
-    }
-
-    /// Returns `true` if the item may be contained.
-    ///
-    /// Will never have a false negative.
-    #[must_use]
-    fn contains(&self, key: &[u8]) -> bool {
-        self.contains_hash(Self::get_hash(key))
-    }
-
-    /// Returns `true` if the hash may be contained.
-    ///
-    /// Will never have a false negative.
-    #[must_use]
-    fn contains_hash(&self, hash: CompositeHash) -> bool {
-        let (mut h1, mut h2) = hash;
-
-        for i in 1..=(self.k as u64) {
-            let idx = h1 % (self.m as u64);
-
-            // NOTE: should be in bounds because of modulo
-            #[allow(clippy::expect_used)]
-            if !self.has_bit(idx as usize) {
-                return false;
-            }
-
-            h1 = h1.wrapping_add(h2);
-            h2 = h2.wrapping_mul(i);
-        }
-
-        true
-    }
-}
-
-impl Encode for StandardBloomFilter {
-    fn encode_into<W: Write>(&self, writer: &mut W) -> Result<(), EncodeError> {
-        // Write header
-        writer.write_all(&MAGIC_BYTES)?;
-
-        writer.write_u8(BloomFilterType::StandardBloom as u8)?;
-
-        // NOTE: Hash type (unused)
-        writer.write_u8(0)?;
-
-        writer.write_u64::<LittleEndian>(self.m as u64)?;
-        writer.write_u64::<LittleEndian>(self.k as u64)?;
-        writer.write_all(self.inner.bytes())?;
-
-        Ok(())
-    }
-}
-
-#[allow(clippy::len_without_is_empty)]
-impl StandardBloomFilter {
-    // To be used by AMQFilter after magic bytes and filter type have been read and parsed
-    pub(super) fn decode_from<R: Read>(reader: &mut R) -> Result<AMQFilter, DecodeError> {
-=======
 impl<'a> StandardBloomFilterReader<'a> {
     pub fn new(slice: &'a [u8]) -> crate::Result<Self> {
         let mut reader = Cursor::new(slice);
@@ -131,7 +48,6 @@
         let filter_type = reader.read_u8()?;
         assert_eq!(0, filter_type, "Invalid filter type");
 
->>>>>>> a1f41dc9
         // NOTE: Hash type (unused)
         let hash_type = reader.read_u8()?;
         assert_eq!(0, hash_type, "Invalid bloom hash type");
@@ -141,17 +57,6 @@
 
         let offset = reader.position() as usize;
 
-<<<<<<< HEAD
-        Ok(AMQFilter::StandardBloom(Self::from_raw(m, k, bytes.into())))
-    }
-
-    fn from_raw(m: usize, k: usize, slice: crate::Slice) -> Self {
-        Self {
-            inner: BitArrayReader::new(slice),
-            m,
-            k,
-        }
-=======
         #[allow(clippy::indexing_slicing)]
         Ok(Self {
             k,
@@ -159,10 +64,8 @@
             inner: BitArrayReader::new(slice.get(offset..).expect("should be in bounds")),
         })
     }
-}
-
-#[allow(clippy::len_without_is_empty)]
-impl StandardBloomFilterReader<'_> {
+
+    #[allow(clippy::len_without_is_empty)]
     /// Size of bloom filter in bytes.
     #[must_use]
     pub fn len(&self) -> usize {
@@ -198,7 +101,6 @@
     #[must_use]
     pub fn contains(&self, key: &[u8]) -> bool {
         self.contains_hash(Self::get_hash(key))
->>>>>>> a1f41dc9
     }
 
     /// Returns `true` if the bit at `idx` is `1`.
@@ -215,8 +117,6 @@
 #[cfg(test)]
 #[allow(clippy::unwrap_used)]
 mod tests {
-    use crate::segment::filter::{AMQFilter, AMQFilterBuilder};
-
     use super::*;
     use test_log::test;
 
@@ -236,31 +136,8 @@
         let filter_bytes = filter.build();
         let filter_copy = StandardBloomFilterReader::new(&filter_bytes).unwrap();
 
-<<<<<<< HEAD
-        for key in keys {
-            assert!(filter.contains(&**key));
-        }
-        assert!(!filter.contains(b"asdasads"));
-        assert!(!filter.contains(b"item10"));
-        assert!(!filter.contains(b"cxycxycxy"));
-
-        filter.encode_into(&mut file)?;
-        file.sync_all()?;
-        drop(file);
-
-        let mut file = File::open(&path)?;
-        let filter_copy = AMQFilterBuilder::decode_from(&mut file)?;
-
-        assert_eq!(filter.inner.bytes(), filter_copy.bytes());
-        assert!(matches!(filter_copy, AMQFilter::StandardBloom(_)));
-
-        for key in keys {
-            assert!(filter.contains(&**key));
-        }
-=======
         assert_eq!(filter.k, filter_copy.k);
         assert_eq!(filter.m, filter_copy.m);
->>>>>>> a1f41dc9
         assert!(!filter_copy.contains(b"asdasads"));
         assert!(!filter_copy.contains(b"item10"));
         assert!(!filter_copy.contains(b"cxycxycxy"));
