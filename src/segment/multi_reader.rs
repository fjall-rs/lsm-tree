--- conflicted
+++ resolved
@@ -1,29 +1,20 @@
-<<<<<<< HEAD
-use crate::{merge::BoxedIterator, value::InternalValue};
-=======
-use crate::Value;
->>>>>>> 4b6e5120
+use crate::InternalValue;
 use std::collections::VecDeque;
 
 /// Reads through a disjoint, sorted set of segment readers
-pub struct MultiReader<I: DoubleEndedIterator<Item = crate::Result<Value>>> {
+pub struct MultiReader<I: DoubleEndedIterator<Item = crate::Result<InternalValue>>> {
     readers: VecDeque<I>,
 }
 
-impl<I: DoubleEndedIterator<Item = crate::Result<Value>>> MultiReader<I> {
+impl<I: DoubleEndedIterator<Item = crate::Result<InternalValue>>> MultiReader<I> {
     #[must_use]
     pub fn new(readers: VecDeque<I>) -> Self {
         Self { readers }
     }
 }
 
-<<<<<<< HEAD
-impl<'a> Iterator for MultiReader<'a> {
+impl<I: DoubleEndedIterator<Item = crate::Result<InternalValue>>> Iterator for MultiReader<I> {
     type Item = crate::Result<InternalValue>;
-=======
-impl<I: DoubleEndedIterator<Item = crate::Result<Value>>> Iterator for MultiReader<I> {
-    type Item = crate::Result<Value>;
->>>>>>> 4b6e5120
 
     fn next(&mut self) -> Option<Self::Item> {
         loop {
@@ -37,7 +28,9 @@
     }
 }
 
-impl<I: DoubleEndedIterator<Item = crate::Result<Value>>> DoubleEndedIterator for MultiReader<I> {
+impl<I: DoubleEndedIterator<Item = crate::Result<InternalValue>>> DoubleEndedIterator
+    for MultiReader<I>
+{
     fn next_back(&mut self) -> Option<Self::Item> {
         loop {
             if let Some(item) = self.readers.back_mut()?.next_back() {
