// Copyright (c) 2024-present, fjall-rs
// This source code is licensed under both the Apache 2.0 and MIT License
// (found in the LICENSE-* files in the repository)

use super::{Block, BlockHandle, DataBlock};
use crate::{
    coding::Decode, segment::block::BlockType, CompressionType, KeyRange, SegmentId, SeqNo,
};
use byteorder::{LittleEndian, ReadBytesExt};
use std::{fs::File, ops::Deref};

/// Nanosecond timestamp.
#[derive(Copy, Clone, Debug, PartialEq, Eq, Ord, PartialOrd)]
pub struct Timestamp(u128);

impl Deref for Timestamp {
    type Target = u128;

    fn deref(&self) -> &Self::Target {
        &self.0
    }
}

impl From<Timestamp> for u128 {
    fn from(val: Timestamp) -> Self {
        val.0
    }
}

impl From<u128> for Timestamp {
    fn from(value: u128) -> Self {
        Self(value)
    }
}

#[derive(Debug)]
pub struct ParsedMeta {
    pub id: SegmentId,
    pub created_at: Timestamp,
    pub data_block_count: u64,
    pub index_block_count: u64,
    pub key_range: KeyRange,
    pub seqnos: (SeqNo, SeqNo),
    pub file_size: u64,
    pub item_count: u64,
    pub tombstone_count: u64,
    pub weak_tombstone_count: u64,
    pub weak_tombstone_reclaimable: u64,

    pub data_block_compression: CompressionType,
    pub index_block_compression: CompressionType,
}

macro_rules! read_u8 {
    ($block:expr, $name:expr) => {{
        let bytes = $block
            .point_read($name, SeqNo::MAX)
            .unwrap_or_else(|| panic!("meta property {:?} should exist", $name));

        let mut bytes = &bytes.value[..];
        bytes.read_u8()?
    }};
}

macro_rules! read_u64 {
    ($block:expr, $name:expr) => {{
        let bytes = $block
            .point_read($name, SeqNo::MAX)
            .unwrap_or_else(|| panic!("meta property {:?} should exist", $name));

        let mut bytes = &bytes.value[..];
        bytes.read_u64::<LittleEndian>()?
    }};
}

impl ParsedMeta {
    #[allow(clippy::expect_used, clippy::too_many_lines)]
    pub fn load_with_handle(file: &File, handle: &BlockHandle) -> crate::Result<Self> {
        let block = Block::from_file(file, *handle, CompressionType::None)?;

        if block.header.block_type != BlockType::Meta {
            return Err(crate::Error::Decode(crate::DecodeError::InvalidTag((
                "BlockType",
                block.header.block_type.into(),
            ))));
        }

        let block = DataBlock::new(block);

        #[allow(clippy::indexing_slicing)]
        {
            let table_version = block
                .point_read(b"v#table_version", SeqNo::MAX)
                .expect("Segment ID should exist")
                .value;

            assert_eq!(1, table_version.len(), "invalid table version byte array");

            assert_eq!(
                [3u8],
                &*table_version,
                "unspported table version {}",
                table_version[0],
            );
        }

        {
            let hash_type = block
                .point_read(b"#filter_hash_type", SeqNo::MAX)
                .expect("Segment ID should exist")
                .value;

            assert_eq!(
                b"xxh3",
                &*hash_type,
                "invalid hash type: {:?}",
                std::str::from_utf8(&hash_type),
            );
        }

        {
            let hash_type = block
                .point_read(b"#checksum_type", SeqNo::MAX)
                .expect("Segment ID should exist")
                .value;

            assert_eq!(
                b"xxh3",
                &*hash_type,
                "invalid checksum type: {:?}",
                std::str::from_utf8(&hash_type),
            );
        }

        assert_eq!(
            read_u8!(block, b"#restart_interval#index"),
            1,
            "index block restart intervals >1 are not supported for this version",
        );

        let id = read_u64!(block, b"#id");
        let item_count = read_u64!(block, b"#item_count");
        let tombstone_count = read_u64!(block, b"#tombstone_count");
        let data_block_count = read_u64!(block, b"#data_block_count");
        let index_block_count = read_u64!(block, b"#index_block_count");
<<<<<<< HEAD
        let file_size = read_u64!(block, b"#size"); // TODO: rename file_size
        let weak_tombstone_count = read_u64!(block, b"#weak_tombstone_count");
        let weak_tombstone_reclaimable = read_u64!(block, b"#weak_tombstone_reclaimable");
=======
        let file_size = read_u64!(block, b"#size"); // TODO: 3.0.0 rename file_size
>>>>>>> 40032a4d

        let created_at = {
            let bytes = block
                .point_read(b"#created_at", SeqNo::MAX)
                .expect("Segment created_at should exist");

            let mut bytes = &bytes.value[..];
            bytes.read_u128::<LittleEndian>()?.into()
        };

        let key_range = KeyRange::new((
            block
                .point_read(b"#key#min", SeqNo::MAX)
                .expect("key min should exist")
                .value,
            block
                .point_read(b"#key#max", SeqNo::MAX)
                .expect("key max should exist")
                .value,
        ));

        let seqnos = {
            let min = {
                let bytes = block
                    .point_read(b"#seqno#min", SeqNo::MAX)
                    .expect("seqno min should exist")
                    .value;
                let mut bytes = &bytes[..];
                bytes.read_u64::<LittleEndian>()?
            };

            let max = {
                let bytes = block
                    .point_read(b"#seqno#max", SeqNo::MAX)
                    .expect("seqno max should exist")
                    .value;
                let mut bytes = &bytes[..];
                bytes.read_u64::<LittleEndian>()?
            };

            (min, max)
        };

        let data_block_compression = {
            let bytes = block
                .point_read(b"#compression#data", SeqNo::MAX)
                .expect("size should exist");

            let mut bytes = &bytes.value[..];
            CompressionType::decode_from(&mut bytes)?
        };

        let index_block_compression = {
            let bytes = block
                .point_read(b"#compression#index", SeqNo::MAX)
                .expect("size should exist");

            let mut bytes = &bytes.value[..];
            CompressionType::decode_from(&mut bytes)?
        };

        Ok(Self {
            id,
            created_at,
            data_block_count,
            index_block_count,
            key_range,
            seqnos,
            file_size,
            item_count,
            tombstone_count,
            weak_tombstone_count,
            weak_tombstone_reclaimable,
            data_block_compression,
            index_block_compression,
        })
    }
}<|MERGE_RESOLUTION|>--- conflicted
+++ resolved
@@ -143,13 +143,9 @@
         let tombstone_count = read_u64!(block, b"#tombstone_count");
         let data_block_count = read_u64!(block, b"#data_block_count");
         let index_block_count = read_u64!(block, b"#index_block_count");
-<<<<<<< HEAD
-        let file_size = read_u64!(block, b"#size"); // TODO: rename file_size
+        let file_size = read_u64!(block, b"#size"); // TODO: 3.0.0 rename file_size
         let weak_tombstone_count = read_u64!(block, b"#weak_tombstone_count");
         let weak_tombstone_reclaimable = read_u64!(block, b"#weak_tombstone_reclaimable");
-=======
-        let file_size = read_u64!(block, b"#size"); // TODO: 3.0.0 rename file_size
->>>>>>> 40032a4d
 
         let created_at = {
             let bytes = block
