// Copyright (c) 2024-present, fjall-rs
// This source code is licensed under both the Apache 2.0 and MIT License
// (found in the LICENSE-* files in the repository)

<<<<<<< HEAD
use super::{
    block_index::NewBlockIndexImpl, filter::AMQFilter, meta::ParsedMeta, trailer::Trailer,
};
=======
#[cfg(feature = "metrics")]
use crate::metrics::Metrics;

use super::{block_index::BlockIndexImpl, meta::ParsedMeta, regions::ParsedRegions, Block};
>>>>>>> a1f41dc9
use crate::{
    cache::Cache, descriptor_table::DescriptorTable, tree::inner::TreeId, GlobalSegmentId,
};
use std::{
    path::PathBuf,
    sync::{atomic::AtomicBool, Arc},
};

pub struct Inner {
    pub path: Arc<PathBuf>,

    pub(crate) tree_id: TreeId,

    #[doc(hidden)]
    pub descriptor_table: Arc<DescriptorTable>,

    /// Parsed metadata
    #[doc(hidden)]
    pub metadata: ParsedMeta,

    /// Parsed region block handles
    #[doc(hidden)]
    pub regions: ParsedRegions,

    /// Translates key (first item of a block) to block offset (address inside file) and (compressed) size
    #[doc(hidden)]
    pub block_index: Arc<BlockIndexImpl>,

    /// Block cache
    ///
    /// Stores index and data blocks
    #[doc(hidden)]
    pub cache: Arc<Cache>,

    /// Pinned AMQ filter
<<<<<<< HEAD
    pub pinned_filter: Option<AMQFilter>,
=======
    pub pinned_filter_block: Option<Block>,
>>>>>>> a1f41dc9

    // /// Pinned filter
    // #[doc(hidden)]
    // pub bloom_filter: Option<crate::bloom::BloomFilter>,
    pub is_deleted: AtomicBool,

    #[cfg(feature = "metrics")]
    pub(crate) metrics: Arc<Metrics>,
}

impl Drop for Inner {
    fn drop(&mut self) {
        let global_id: GlobalSegmentId = (self.tree_id, self.metadata.id).into();

        if self.is_deleted.load(std::sync::atomic::Ordering::Acquire) {
            log::trace!("Cleanup deleted segment {global_id:?} at {:?}", self.path);

            if let Err(e) = std::fs::remove_file(&*self.path) {
                log::warn!(
                    "Failed to cleanup deleted segment {global_id:?} at {:?}: {e:?}",
                    self.path,
                );
            }
        }
    }
}<|MERGE_RESOLUTION|>--- conflicted
+++ resolved
@@ -2,16 +2,10 @@
 // This source code is licensed under both the Apache 2.0 and MIT License
 // (found in the LICENSE-* files in the repository)
 
-<<<<<<< HEAD
-use super::{
-    block_index::NewBlockIndexImpl, filter::AMQFilter, meta::ParsedMeta, trailer::Trailer,
-};
-=======
 #[cfg(feature = "metrics")]
 use crate::metrics::Metrics;
 
 use super::{block_index::BlockIndexImpl, meta::ParsedMeta, regions::ParsedRegions, Block};
->>>>>>> a1f41dc9
 use crate::{
     cache::Cache, descriptor_table::DescriptorTable, tree::inner::TreeId, GlobalSegmentId,
 };
@@ -47,11 +41,7 @@
     pub cache: Arc<Cache>,
 
     /// Pinned AMQ filter
-<<<<<<< HEAD
-    pub pinned_filter: Option<AMQFilter>,
-=======
     pub pinned_filter_block: Option<Block>,
->>>>>>> a1f41dc9
 
     // /// Pinned filter
     // #[doc(hidden)]
