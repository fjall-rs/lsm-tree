--- conflicted
+++ resolved
@@ -19,13 +19,8 @@
 
 impl RunReader {
     #[must_use]
-<<<<<<< HEAD
     pub fn new<R: RangeBounds<UserKey> + Clone + Send + 'static>(
-        run: Arc<Run<Segment>>,
-=======
-    pub fn new<R: RangeBounds<UserKey> + Clone + 'static>(
         run: Arc<Run<Table>>,
->>>>>>> 1f5061a2
         range: R,
     ) -> Option<Self> {
         assert!(!run.is_empty(), "level reader cannot read empty level");
@@ -36,13 +31,8 @@
     }
 
     #[must_use]
-<<<<<<< HEAD
     pub fn culled<R: RangeBounds<UserKey> + Clone + Send + 'static>(
-        run: Arc<Run<Segment>>,
-=======
-    pub fn culled<R: RangeBounds<UserKey> + Clone + 'static>(
         run: Arc<Run<Table>>,
->>>>>>> 1f5061a2
         range: R,
         (lo, hi): (Option<usize>, Option<usize>),
     ) -> Self {
