use crate::{
    descriptor_table::FileDescriptorTable,
    path::absolute_path,
    segment::meta::{CompressionType, TableType},
    serde::{Deserializable, Serializable},
    BlobTree, BlockCache, DeserializeError, SerializeError, Tree,
};
use byteorder::{BigEndian, ReadBytesExt, WriteBytesExt};
use std::{
    io::{Read, Write},
    path::{Path, PathBuf},
    sync::Arc,
};
use value_log::BlobCache;

pub const CONFIG_HEADER_MAGIC: &[u8] = &[b'L', b'S', b'M', b'T', b'C', b'F', b'G', b'2'];

/// LSM-tree type
#[derive(Copy, Clone, Debug, PartialEq, Eq)]
pub enum TreeType {
    /// Standard LSM-tree, see [`Tree`]
    Standard,

    /// Key-value separated LSM-tree, see [`BlobTree`]
    Blob,
}

impl From<TreeType> for u8 {
    fn from(val: TreeType) -> Self {
        match val {
            TreeType::Standard => 0,

            TreeType::Blob => 1,
        }
    }
}

impl TryFrom<u8> for TreeType {
    type Error = ();

    fn try_from(value: u8) -> Result<Self, Self::Error> {
        match value {
            0 => Ok(Self::Standard),

            1 => Ok(Self::Blob),

            _ => Err(()),
        }
    }
}

// TODO: more granular compression settings... per level (e.g. disable on L0), and diff compression for vLog

/// Tree configuration
#[derive(Clone, Debug, Eq, PartialEq)]
#[allow(clippy::module_name_repetitions)]
pub struct PersistedConfig {
    /// Tree type (unused)
    pub r#type: TreeType,

    /// What type of compression is used
    pub compression: CompressionType,

    /// Table type (unused)
    table_type: TableType,

    /// Block size of data and index blocks
    pub block_size: u32,

    /// Amount of levels of the LSM tree (depth of tree)
    pub level_count: u8,

    /// Size ratio between levels of the LSM tree (a.k.a fanout, growth rate).
    ///
    /// This is the exponential growth of the from one
    /// level to the next
    ///
    /// A level target size is: max_memtable_size * level_ratio.pow(#level + 1)
    #[allow(clippy::doc_markdown)]
    #[doc(hidden)]
    pub level_ratio: u8,
}

const DEFAULT_FILE_FOLDER: &str = ".lsm.data";

impl Default for PersistedConfig {
    fn default() -> Self {
        Self {
            block_size: 4_096,
            level_count: 7,
            level_ratio: 8,
            r#type: TreeType::Standard,
            table_type: TableType::Block,

            compression: CompressionType::None,
        }
    }
}

impl Serializable for PersistedConfig {
    fn serialize<W: Write>(&self, writer: &mut W) -> Result<(), SerializeError> {
        // Write header
        writer.write_all(CONFIG_HEADER_MAGIC)?;

        writer.write_u8(self.r#type.into())?;
        self.compression.serialize(writer)?;
        writer.write_u8(self.table_type.into())?;

        writer.write_u32::<BigEndian>(self.block_size)?;
        writer.write_u8(self.level_count)?;
        writer.write_u8(self.level_ratio)?;

        Ok(())
    }
}

impl Deserializable for PersistedConfig {
    fn deserialize<R: Read>(reader: &mut R) -> Result<Self, DeserializeError> {
        // Check header
        let mut magic = [0u8; CONFIG_HEADER_MAGIC.len()];
        reader.read_exact(&mut magic)?;

        if magic != CONFIG_HEADER_MAGIC {
            return Err(DeserializeError::InvalidHeader("Config"));
        }

        let tree_type = reader.read_u8()?;
        let tree_type = TreeType::try_from(tree_type)
            .map_err(|()| DeserializeError::InvalidTag(("TreeType", tree_type)))?;

        let compression = CompressionType::deserialize(reader)?;

        let table_type = reader.read_u8()?;
        let table_type = TableType::try_from(table_type)
            .map_err(|()| DeserializeError::InvalidTag(("TableType", table_type)))?;

        let block_size = reader.read_u32::<BigEndian>()?;

        let level_count = reader.read_u8()?;
        let level_ratio = reader.read_u8()?;

        Ok(Self {
            r#type: tree_type,
            compression,
            table_type,
            block_size,
            level_count,
            level_ratio,
        })
    }
}

#[derive(Clone)]
/// Tree configuration builder
pub struct Config {
    /// Persistent configuration
    ///
    /// Once set, this configuration is permanent
    #[doc(hidden)]
    pub inner: PersistedConfig,

    /// Folder path
    #[doc(hidden)]
    pub path: PathBuf,

    /// Block cache to use
    #[doc(hidden)]
    pub block_cache: Arc<BlockCache>,

    /// Blob cache to use
    #[doc(hidden)]
    pub blob_cache: Arc<BlobCache>,

    /// Blob file (value log segment) target size
    #[doc(hidden)]
    pub blob_file_target_size: u64,

    /// Descriptor table to use
    #[doc(hidden)]
    pub descriptor_table: Arc<FileDescriptorTable>,
}

impl Default for Config {
    fn default() -> Self {
        Self {
            path: absolute_path(DEFAULT_FILE_FOLDER),
            block_cache: Arc::new(BlockCache::with_capacity_bytes(8 * 1_024 * 1_024)),
<<<<<<< HEAD

            blob_cache: Arc::new(BlobCache::with_capacity_bytes(8 * 1_024 * 1_024)),

            blob_file_target_size: 64 * 1_024 * 1_024,

            descriptor_table: Arc::new(FileDescriptorTable::new(960, 4)),
=======
            descriptor_table: Arc::new(FileDescriptorTable::new(128, 2)),
>>>>>>> 33f5b1e9
            inner: PersistedConfig::default(),
        }
    }
}

impl Config {
    /// Initializes a new config
    pub fn new<P: AsRef<Path>>(path: P) -> Self {
        let inner = PersistedConfig::default();

        Self {
            inner,
            path: absolute_path(path),
            ..Default::default()
        }
    }

    /// Sets the compression method.
    ///
    /// Using some compression is recommended.
    ///
    /// Default = None
    #[must_use]
    pub fn compression(mut self, compression: CompressionType) -> Self {
        self.inner.compression = compression;
        self
    }

    /// Sets the amount of levels of the LSM tree (depth of tree).
    ///
    /// Defaults to 7, like `LevelDB` and `RocksDB`.
    ///
    /// # Panics
    ///
    /// Panics if `n` is 0.
    #[must_use]
    pub fn level_count(mut self, n: u8) -> Self {
        assert!(n > 0);

        self.inner.level_count = n;
        self
    }

    /// Sets the size ratio between levels of the LSM tree (a.k.a. fanout, growth rate).
    ///
    /// Defaults to 8.
    ///
    /// # Panics
    ///
    /// Panics if `n` is less than 2.
    #[must_use]
    pub fn level_ratio(mut self, n: u8) -> Self {
        assert!(n > 1);

        self.inner.level_ratio = n;
        self
    }

    /// Sets the block size.
    ///
    /// Defaults to 4 KiB (4096 bytes).
    ///
    /// For point read heavy workloads (get) a sensible default is
    /// somewhere between 4 - 8 KiB, depending on the average value size.
    ///
    /// For scan heavy workloads (range, prefix), use 16 - 64 KiB
    /// which also increases compression efficiency.
    ///
    /// # Panics
    ///
    /// Panics if the block size is smaller than 1 KiB (1024 bytes).
    #[must_use]
    pub fn block_size(mut self, block_size: u32) -> Self {
        assert!(block_size >= 1_024);

        self.inner.block_size = block_size;
        self
    }

    /// Sets the block cache.
    ///
    /// You can create a global [`BlockCache`] and share it between multiple
    /// trees to cap global cache memory usage.
    ///
    /// Defaults to a block cache with 8 MiB of capacity *per tree*.
    #[must_use]
    pub fn block_cache(mut self, block_cache: Arc<BlockCache>) -> Self {
        self.block_cache = block_cache;
        self
    }

    // TODO: 2.0.0 key-value separation threshold

    /// Sets the block cache.
    ///
    /// You can create a global [`BlobCache`] and share it between multiple
    /// trees and their value logs to cap global cache memory usage.
    ///
    /// Defaults to a block cache with 8 MiB of capacity *per tree*.
    ///
    /// This function has no effect when not used for opening a blob tree.
    #[must_use]
    pub fn blob_cache(mut self, blob_cache: Arc<BlobCache>) -> Self {
        self.blob_cache = blob_cache;
        self
    }

    /// Sets the target size of blob files.
    ///
    /// Smaller blob files allow more granular garbage collection
    /// which allows lower space amp for lower write I/O cost.
    ///
    /// Larger blob files decrease the files on disk and maintenance
    /// overhead.
    ///
    /// Defaults to 64 MiB.
    ///
    /// This function has no effect when not used for opening a blob tree.
    #[must_use]
    pub fn blob_file_target_size(mut self, bytes: u64) -> Self {
        self.blob_file_target_size = bytes;
        self
    }

    #[must_use]
    #[doc(hidden)]
    pub fn descriptor_table(mut self, descriptor_table: Arc<FileDescriptorTable>) -> Self {
        self.descriptor_table = descriptor_table;
        self
    }

    /// Opens a tree using the config.
    ///
    /// # Errors
    ///
    /// Will return `Err` if an IO error occurs.
    pub fn open(self) -> crate::Result<Tree> {
        Tree::open(self)
    }

    /// Opens a blob tree using the config.
    ///
    /// # Errors
    ///
    /// Will return `Err` if an IO error occurs.
    pub fn open_as_blob_tree(mut self) -> crate::Result<BlobTree> {
        self.inner.r#type = TreeType::Blob;
        BlobTree::open(self)
    }
}

#[cfg(test)]
mod tests {
    use super::*;
    use std::io::Cursor;
    use test_log::test;

    #[test]
    fn tree_config_raw() -> crate::Result<()> {
        let config = PersistedConfig {
            r#type: TreeType::Standard,
            compression: CompressionType::None,
            table_type: TableType::Block,
            block_size: 4_096,
            level_count: 7,
            level_ratio: 8,
        };

        let mut bytes = vec![];
        config.serialize(&mut bytes)?;

        #[rustfmt::skip]
        let raw = &[
            // Magic
            b'L', b'S', b'M', b'T', b'C', b'F', b'G', b'2',

            // Tree type
            0,

            // Compression
            0,

            // Table type
            0,

            // Block size
            0, 0, 0x10, 0x00,

            // Levels
            7,

            // Fanout
            8,
        ];

        assert_eq!(bytes, raw);

        Ok(())
    }

    #[test]
    fn tree_config_serde_round_trip() -> crate::Result<()> {
        let config = PersistedConfig {
            r#type: TreeType::Standard,
            compression: CompressionType::None,
            table_type: TableType::Block,
            block_size: 4_096,
            level_count: 7,
            level_ratio: 8,
        };

        let mut bytes = vec![];
        config.serialize(&mut bytes)?;

        let mut cursor = Cursor::new(bytes);
        let config_copy = PersistedConfig::deserialize(&mut cursor)?;

        assert_eq!(config, config_copy);

        Ok(())
    }
}<|MERGE_RESOLUTION|>--- conflicted
+++ resolved
@@ -185,16 +185,11 @@
         Self {
             path: absolute_path(DEFAULT_FILE_FOLDER),
             block_cache: Arc::new(BlockCache::with_capacity_bytes(8 * 1_024 * 1_024)),
-<<<<<<< HEAD
+            descriptor_table: Arc::new(FileDescriptorTable::new(128, 2)),
 
             blob_cache: Arc::new(BlobCache::with_capacity_bytes(8 * 1_024 * 1_024)),
-
             blob_file_target_size: 64 * 1_024 * 1_024,
 
-            descriptor_table: Arc::new(FileDescriptorTable::new(960, 4)),
-=======
-            descriptor_table: Arc::new(FileDescriptorTable::new(128, 2)),
->>>>>>> 33f5b1e9
             inner: PersistedConfig::default(),
         }
     }
