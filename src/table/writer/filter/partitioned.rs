// Copyright (c) 2024-present, fjall-rs
// This source code is licensed under both the Apache 2.0 and MIT License
// (found in the LICENSE-* files in the repository)

use super::FilterWriter;
use crate::{
    checksum::ChecksummedWriter,
    config::BloomConstructionPolicy,
    table::{
        block::Header as BlockHeader, filter::standard_bloom::Builder, Block, BlockHandle,
        BlockOffset, IndexBlock, KeyedBlockHandle,
    },
    CompressionType, UserKey,
};
use std::{
    fs::File,
    io::{BufWriter, Seek, Write},
};

pub struct PartitionedFilterWriter {
    final_filter_buffer: Vec<u8>,

    tli_handles: Vec<KeyedBlockHandle>,

    /// Key hashes for AMQ filter
    pub bloom_hash_buffer: Vec<u64>,
    approx_filter_size: usize,

    partition_size: u32,

    bloom_policy: BloomConstructionPolicy,

    relative_file_pos: u64,

    last_key: Option<UserKey>,

    compression: CompressionType,
}

impl PartitionedFilterWriter {
    pub fn new(bloom_policy: BloomConstructionPolicy) -> Self {
        Self {
            final_filter_buffer: Vec::new(),

            bloom_hash_buffer: Vec::new(),
            approx_filter_size: 0,

            tli_handles: Vec::new(),
            partition_size: 4_096,
            bloom_policy,

            relative_file_pos: 0,

            last_key: None,

            compression: CompressionType::None,
        }
    }

    fn spill_filter_partition(&mut self, key: &UserKey) -> crate::Result<()> {
        let filter_bytes = {
            let mut builder = self.bloom_policy.init(self.bloom_hash_buffer.len());

            for hash in self.bloom_hash_buffer.drain(..) {
                builder.set_with_hash(hash);
            }

            builder.build()
        };

        let header = Block::write_into(
            &mut self.final_filter_buffer,
            &filter_bytes,
            crate::table::block::BlockType::Filter,
            CompressionType::None,
        )?;

        #[expect(
            clippy::cast_possible_truncation,
            reason = "data length never gets even close to 4 GiB"
        )]
        let bytes_written = (header.data_length as usize + BlockHeader::serialized_len()) as u32;

        self.tli_handles.push(KeyedBlockHandle::new(
            key.clone(),
            0,
            BlockHandle::new(BlockOffset(self.relative_file_pos), bytes_written),
        ));

        log::trace!(
            "Built Bloom filter partition ({}B) with end_key={key:?} at +{:#X?}",
            filter_bytes.len(),
            self.relative_file_pos,
        );

        self.bloom_hash_buffer.clear();
        self.approx_filter_size = 0;
        self.relative_file_pos += u64::from(bytes_written);

        Ok(())
    }

    fn write_top_level_index(
        &mut self,
        file_writer: &mut sfa::Writer<ChecksummedWriter<BufWriter<File>>>,
        index_base_offset: BlockOffset,
    ) -> crate::Result<()> {
        file_writer.start("filter_tli")?;

        for item in &mut self.tli_handles {
            item.shift(index_base_offset);
        }

        let mut bytes = vec![];
        IndexBlock::encode_into(&mut bytes, &self.tli_handles)?;

        let header = Block::write_into(
            file_writer,
            &bytes,
            crate::table::block::BlockType::Index,
            self.compression,
        )?;

        #[expect(
            clippy::cast_possible_truncation,
            reason = "blocks never even approach u32 size"
        )]
        let bytes_written = BlockHeader::serialized_len() as u32 + header.data_length;

        debug_assert!(bytes_written > 0, "Top level index should never be empty");

        log::trace!(
            "Written filter top level index, with {} pointers ({bytes_written} bytes) at {index_base_offset:#X?}",
            self.tli_handles.len(),
        );

        Ok(())
    }
}

impl<W: std::io::Write + std::io::Seek> FilterWriter<W> for PartitionedFilterWriter {
    fn use_partition_size(mut self: Box<Self>, size: u32) -> Box<dyn FilterWriter<W>> {
        self.partition_size = size;
        self
    }

    fn use_tli_compression(
        mut self: Box<Self>,
        compression: CompressionType,
    ) -> Box<dyn FilterWriter<W>> {
        self.compression = compression;
        self
    }

    fn set_filter_policy(
        mut self: Box<Self>,
        policy: BloomConstructionPolicy,
    ) -> Box<dyn FilterWriter<W>> {
        self.bloom_policy = policy;
        self
    }

    fn register_key(&mut self, key: &UserKey) -> crate::Result<()> {
        self.bloom_hash_buffer.push(Builder::get_hash(key));

        #[expect(
            clippy::cast_possible_truncation,
            clippy::cast_sign_loss,
            reason = "truncation or sign loss is not expected to happen"
        )]
        let estimated_key_bits =
            self.bloom_policy
                .estimated_key_bits(self.bloom_hash_buffer.len()) as usize;
        self.approx_filter_size += estimated_key_bits;

        self.last_key = Some(key.clone());

        if self.approx_filter_size >= self.partition_size as usize {
            self.spill_filter_partition(key)?;
        }

        Ok(())
    }

    fn finish(
        mut self: Box<Self>,
        file_writer: &mut sfa::Writer<ChecksummedWriter<BufWriter<File>>>,
    ) -> crate::Result<usize> {
<<<<<<< HEAD
        if self.bloom_hash_buffer.is_empty() {
            log::trace!("Filter writer has no buffered hashes - not building filter");
            Ok(0)
        } else {
            #[expect(clippy::expect_used, reason = "last key is expected to exist")]
=======
        if self.last_key.is_none() {
            log::trace!("Filter writer has not seen any writes - not building filter");
            return Ok(0);
        }

        if !self.bloom_hash_buffer.is_empty() {
>>>>>>> 1ec9de25
            let last_key = self.last_key.take().expect("last key should exist");
            self.spill_filter_partition(&last_key)?;
        }

        let index_base_offset = BlockOffset(file_writer.get_mut().stream_position()?);

        file_writer.start("filter")?;
        file_writer.write_all(&self.final_filter_buffer)?;
        log::trace!("Concatted filter partitions onto blocks file");

        let block_count = self.tli_handles.len();

        self.write_top_level_index(file_writer, index_base_offset)?;

        Ok(block_count)
    }
}<|MERGE_RESOLUTION|>--- conflicted
+++ resolved
@@ -186,20 +186,13 @@
         mut self: Box<Self>,
         file_writer: &mut sfa::Writer<ChecksummedWriter<BufWriter<File>>>,
     ) -> crate::Result<usize> {
-<<<<<<< HEAD
-        if self.bloom_hash_buffer.is_empty() {
-            log::trace!("Filter writer has no buffered hashes - not building filter");
-            Ok(0)
-        } else {
-            #[expect(clippy::expect_used, reason = "last key is expected to exist")]
-=======
         if self.last_key.is_none() {
             log::trace!("Filter writer has not seen any writes - not building filter");
             return Ok(0);
         }
 
         if !self.bloom_hash_buffer.is_empty() {
->>>>>>> 1ec9de25
+            #[expect(clippy::expect_used, reason = "last key must exist because of initial check")]
             let last_key = self.last_key.take().expect("last key should exist");
             self.spill_filter_partition(&last_key)?;
         }
