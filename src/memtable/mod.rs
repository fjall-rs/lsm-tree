<<<<<<< HEAD
use crate::mvcc_stream::MvccStream;
use crate::segment::block::ItemSize;
use crate::segment::prefix::prefix_to_range;
use crate::value::{InternalValue, ParsedInternalKey, SeqNo, UserValue, ValueType};
=======
use crate::range::prefix_to_range;
use crate::value::{ParsedInternalKey, SeqNo, UserValue, ValueType};
use crate::Value;
>>>>>>> 40563350
use crossbeam_skiplist::SkipMap;
use std::ops::Bound::{Excluded, Included, Unbounded};
use std::ops::RangeBounds;
use std::sync::atomic::AtomicU32;

/// The memtable serves as an intermediary storage for new items
#[derive(Default)]
pub struct MemTable {
    #[doc(hidden)]
    items: SkipMap<ParsedInternalKey, UserValue>,

    /// Approximate active memtable size
    ///
    /// If this grows too large, a flush is triggered
    pub(crate) approximate_size: AtomicU32,
}

impl MemTable {
    /// Creates an iterator over all items.
    pub fn iter(&self) -> impl DoubleEndedIterator<Item = InternalValue> + '_ {
        self.items.iter().map(|entry| InternalValue {
            key: entry.key().clone(),
            value: entry.value().clone(),
        })
    }

    /// Creates an iterator over a range of items.
    pub fn range<'a, R: RangeBounds<ParsedInternalKey> + 'a>(
        &'a self,
        range: R,
    ) -> impl DoubleEndedIterator<Item = InternalValue> + 'a {
        self.items.range(range).map(|entry| InternalValue {
            key: entry.key().clone(),
            value: entry.value().clone(),
        })
    }

<<<<<<< HEAD
    /// Creates an iterator over a prefixed set of items.
    pub fn prefix<K: AsRef<[u8]>>(
        &self,
        prefix: K,
    ) -> impl DoubleEndedIterator<Item = InternalValue> + '_ {
        let prefix = prefix.as_ref();
        let (lower_bound, upper_bound) = prefix_to_range(prefix);

        let lower_bound = match lower_bound {
            Included(key) => Included(ParsedInternalKey::new(key, SeqNo::MAX, ValueType::Value)),
            Unbounded => Unbounded,
            _ => panic!("lower bound cannot be excluded"),
        };
        let upper_bound = match upper_bound {
            Excluded(key) => Excluded(ParsedInternalKey::new(key, SeqNo::MAX, ValueType::Value)),
            Unbounded => Unbounded,
            _ => panic!("upper bound cannot be included"),
        };

        self.range((lower_bound, upper_bound))
    }

=======
>>>>>>> 40563350
    /// Returns the item by key if it exists.
    ///
    /// The item with the highest seqno will be returned, if `seqno` is None
    pub fn get<K: AsRef<[u8]>>(&self, key: K, seqno: Option<SeqNo>) -> Option<InternalValue> {
        use std::ops::Bound::{Excluded, Included, Unbounded};

        let prefix = key.as_ref();

        // NOTE: This range start deserves some explanation...
        // InternalKeys are multi-sorted by 2 categories: user_key and Reverse(seqno). (tombstone doesn't really matter)
        // We search for the lowest entry that is greater or equal the user's prefix key
        // and has the highest seqno (because the seqno is stored in reverse order)
        //
        // Example: We search for "abc"
        //
        // key -> seqno
        //
        // a   -> 7
        // abc -> 5 <<< This is the lowest key (highest seqno) that matches the range
        // abc -> 4
        // abc -> 3
        // abcdef -> 6
        // abcdef -> 5
        //
        let (lower_bound, upper_bound) = prefix_to_range(prefix);

        // TODO: 1.77 Bound::Map
        let lower_bound = match lower_bound {
            Included(key) => Included(ParsedInternalKey::new(key, SeqNo::MAX, ValueType::Value)),
            Unbounded => Unbounded,
            _ => panic!("lower bound cannot be excluded"),
        };
        let upper_bound = match upper_bound {
            Excluded(key) => Excluded(ParsedInternalKey::new(key, SeqNo::MAX, ValueType::Value)),
            Unbounded => Unbounded,
            _ => panic!("upper bound cannot be included"),
        };

        let range = (lower_bound, upper_bound);

        let iter = self
            .items
            .range(range)
            .filter_map(move |entry| {
                let key = entry.key();

                // NOTE: We are past the searched key, so we can immediately return None
                if &*key.user_key > prefix {
                    None
                } else {
                    // Check for seqno if needed
                    if let Some(seqno) = seqno {
                        if key.seqno < seqno {
                            Some(InternalValue {
                                key: entry.key().clone(),
                                value: entry.value().clone(),
                            })
                        } else {
                            None
                        }
                    } else {
                        Some(InternalValue {
                            key: entry.key().clone(),
                            value: entry.value().clone(),
                        })
                    }
                }
            })
            .map(Ok);

        MvccStream::new(iter)
            .next()
            .map(|x| x.expect("cannot fail"))
    }

    /// Get approximate size of memtable in bytes.
    pub fn size(&self) -> u32 {
        self.approximate_size
            .load(std::sync::atomic::Ordering::Acquire)
    }

    /// Count the amount of items in the memtable.
    pub fn len(&self) -> usize {
        self.items.len()
    }

    /// Returns `true` if the memtable is empty.
    #[must_use]
    pub fn is_empty(&self) -> bool {
        self.items.is_empty()
    }

    /// Inserts an item into the memtable
    pub fn insert(&self, item: InternalValue) -> (u32, u32) {
        // NOTE: Value length is u32 max
        #[allow(clippy::cast_possible_truncation)]
        let item_size = item.size() as u32;

        let size_before = self
            .approximate_size
            .fetch_add(item_size, std::sync::atomic::Ordering::AcqRel);

        let key = ParsedInternalKey::new(item.key.user_key, item.key.seqno, item.key.value_type);
        self.items.insert(key, item.value);

        (item_size, size_before + item_size)
    }

    /// Returns the highest sequence number in the memtable.
    pub fn get_lsn(&self) -> Option<SeqNo> {
        self.items
            .iter()
            .map(|x| {
                let key = x.key();
                key.seqno
            })
            .max()
    }
}

#[cfg(test)]
mod tests {
    use super::*;
    use crate::{value::ValueType, Slice};
    use test_log::test;

    #[test]
    #[allow(clippy::unwrap_used)]
    fn memtable_mvcc_point_read() {
        let memtable = MemTable::default();

        memtable.insert(InternalValue::from_components(
            *b"hello-key-999991",
            *b"hello-value-999991",
            0,
            ValueType::Value,
        ));

        let item = memtable.get("hello-key-99999", None);
        assert_eq!(None, item);

        let item = memtable.get("hello-key-999991", None);
        assert_eq!(*b"hello-value-999991", &*item.unwrap().value);

        memtable.insert(InternalValue::from_components(
            *b"hello-key-999991",
            *b"hello-value-999991-2",
            1,
            ValueType::Value,
        ));

        let item = memtable.get("hello-key-99999", None);
        assert_eq!(None, item);

        let item = memtable.get("hello-key-999991", None);
        assert_eq!((*b"hello-value-999991-2"), &*item.unwrap().value);

        let item = memtable.get("hello-key-99999", Some(1));
        assert_eq!(None, item);

        let item = memtable.get("hello-key-999991", Some(1));
        assert_eq!((*b"hello-value-999991"), &*item.unwrap().value);

        let item = memtable.get("hello-key-99999", Some(2));
        assert_eq!(None, item);

        let item = memtable.get("hello-key-999991", Some(2));
        assert_eq!((*b"hello-value-999991-2"), &*item.unwrap().value);
    }

    #[test]
    fn memtable_get() {
        let memtable = MemTable::default();

        let value =
            InternalValue::from_components(b"abc".to_vec(), b"abc".to_vec(), 0, ValueType::Value);

        memtable.insert(value.clone());

        assert_eq!(Some(value), memtable.get("abc", None));
    }

    #[test]
    fn memtable_get_highest_seqno() {
        let memtable = MemTable::default();

        memtable.insert(InternalValue::from_components(
            b"abc".to_vec(),
            b"abc".to_vec(),
            0,
            ValueType::Value,
        ));
        memtable.insert(InternalValue::from_components(
            b"abc".to_vec(),
            b"abc".to_vec(),
            1,
            ValueType::Value,
        ));
        memtable.insert(InternalValue::from_components(
            b"abc".to_vec(),
            b"abc".to_vec(),
            2,
            ValueType::Value,
        ));
        memtable.insert(InternalValue::from_components(
            b"abc".to_vec(),
            b"abc".to_vec(),
            3,
            ValueType::Value,
        ));
        memtable.insert(InternalValue::from_components(
            b"abc".to_vec(),
            b"abc".to_vec(),
            4,
            ValueType::Value,
        ));

        assert_eq!(
            Some(InternalValue::from_components(
                b"abc".to_vec(),
                b"abc".to_vec(),
                4,
                ValueType::Value,
            )),
            memtable.get("abc", None)
        );
    }

    #[test]
    fn memtable_get_prefix() {
        let memtable = MemTable::default();

        memtable.insert(InternalValue::from_components(
            b"abc0".to_vec(),
            b"abc".to_vec(),
            0,
            ValueType::Value,
        ));
        memtable.insert(InternalValue::from_components(
            b"abc".to_vec(),
            b"abc".to_vec(),
            255,
            ValueType::Value,
        ));

        assert_eq!(
            Some(InternalValue::from_components(
                b"abc".to_vec(),
                b"abc".to_vec(),
                255,
                ValueType::Value,
            )),
            memtable.get("abc", None)
        );

        assert_eq!(
            Some(InternalValue::from_components(
                b"abc0".to_vec(),
                b"abc".to_vec(),
                0,
                ValueType::Value,
            )),
            memtable.get("abc0", None)
        );
    }

    #[test]
<<<<<<< HEAD
    fn memtable_prefix() {
        let memtable = MemTable::default();
        memtable.insert(InternalValue::from_components(
            b"a".to_vec(),
            b"abc".to_vec(),
            0,
            ValueType::Value,
        ));
        memtable.insert(InternalValue::from_components(
            b"abc".to_vec(),
            b"abc".to_vec(),
            0,
            ValueType::Value,
        ));
        memtable.insert(InternalValue::from_components(
            b"b".to_vec(),
            b"abc".to_vec(),
            0,
            ValueType::Value,
        ));
        memtable.insert(InternalValue::from_components(
            b"abcdef".to_vec(),
            b"abc".to_vec(),
            0,
            ValueType::Value,
        ));

        assert_eq!(3, memtable.prefix("a").count());
    }

    #[test]
=======
>>>>>>> 40563350
    fn memtable_range() {
        let memtable = MemTable::default();
        memtable.insert(InternalValue::from_components(
            b"a".to_vec(),
            b"abc".to_vec(),
            0,
            ValueType::Value,
        ));
        memtable.insert(InternalValue::from_components(
            b"abc".to_vec(),
            b"abc".to_vec(),
            0,
            ValueType::Value,
        ));
        memtable.insert(InternalValue::from_components(
            b"b".to_vec(),
            b"abc".to_vec(),
            0,
            ValueType::Value,
        ));
        memtable.insert(InternalValue::from_components(
            b"abcdef".to_vec(),
            b"abc".to_vec(),
            0,
            ValueType::Value,
        ));

        let key: Slice = Slice::from("abcdef");

        assert_eq!(
            2,
            memtable
                .range(ParsedInternalKey::new(key, SeqNo::MAX, ValueType::Value)..)
                .count()
        );
    }

    #[test]
    fn memtable_get_old_version() {
        let memtable = MemTable::default();

        memtable.insert(InternalValue::from_components(
            b"abc".to_vec(),
            b"abc".to_vec(),
            0,
            ValueType::Value,
        ));
        memtable.insert(InternalValue::from_components(
            b"abc".to_vec(),
            b"abc".to_vec(),
            99,
            ValueType::Value,
        ));
        memtable.insert(InternalValue::from_components(
            b"abc".to_vec(),
            b"abc".to_vec(),
            255,
            ValueType::Value,
        ));

        assert_eq!(
            Some(InternalValue::from_components(
                b"abc".to_vec(),
                b"abc".to_vec(),
                255,
                ValueType::Value,
            )),
            memtable.get("abc", None)
        );

        assert_eq!(
            Some(InternalValue::from_components(
                b"abc".to_vec(),
                b"abc".to_vec(),
                99,
                ValueType::Value,
            )),
            memtable.get("abc", Some(100))
        );

        assert_eq!(
            Some(InternalValue::from_components(
                b"abc".to_vec(),
                b"abc".to_vec(),
                0,
                ValueType::Value,
            )),
            memtable.get("abc", Some(50))
        );
    }
}<|MERGE_RESOLUTION|>--- conflicted
+++ resolved
@@ -1,15 +1,8 @@
-<<<<<<< HEAD
 use crate::mvcc_stream::MvccStream;
+use crate::range::prefix_to_range;
 use crate::segment::block::ItemSize;
-use crate::segment::prefix::prefix_to_range;
 use crate::value::{InternalValue, ParsedInternalKey, SeqNo, UserValue, ValueType};
-=======
-use crate::range::prefix_to_range;
-use crate::value::{ParsedInternalKey, SeqNo, UserValue, ValueType};
-use crate::Value;
->>>>>>> 40563350
 use crossbeam_skiplist::SkipMap;
-use std::ops::Bound::{Excluded, Included, Unbounded};
 use std::ops::RangeBounds;
 use std::sync::atomic::AtomicU32;
 
@@ -45,31 +38,6 @@
         })
     }
 
-<<<<<<< HEAD
-    /// Creates an iterator over a prefixed set of items.
-    pub fn prefix<K: AsRef<[u8]>>(
-        &self,
-        prefix: K,
-    ) -> impl DoubleEndedIterator<Item = InternalValue> + '_ {
-        let prefix = prefix.as_ref();
-        let (lower_bound, upper_bound) = prefix_to_range(prefix);
-
-        let lower_bound = match lower_bound {
-            Included(key) => Included(ParsedInternalKey::new(key, SeqNo::MAX, ValueType::Value)),
-            Unbounded => Unbounded,
-            _ => panic!("lower bound cannot be excluded"),
-        };
-        let upper_bound = match upper_bound {
-            Excluded(key) => Excluded(ParsedInternalKey::new(key, SeqNo::MAX, ValueType::Value)),
-            Unbounded => Unbounded,
-            _ => panic!("upper bound cannot be included"),
-        };
-
-        self.range((lower_bound, upper_bound))
-    }
-
-=======
->>>>>>> 40563350
     /// Returns the item by key if it exists.
     ///
     /// The item with the highest seqno will be returned, if `seqno` is None
@@ -193,7 +161,7 @@
 #[cfg(test)]
 mod tests {
     use super::*;
-    use crate::{value::ValueType, Slice};
+    use crate::value::ValueType;
     use test_log::test;
 
     #[test]
@@ -337,11 +305,11 @@
     }
 
     #[test]
-<<<<<<< HEAD
-    fn memtable_prefix() {
-        let memtable = MemTable::default();
-        memtable.insert(InternalValue::from_components(
-            b"a".to_vec(),
+    fn memtable_get_old_version() {
+        let memtable = MemTable::default();
+
+        memtable.insert(InternalValue::from_components(
+            b"abc".to_vec(),
             b"abc".to_vec(),
             0,
             ValueType::Value,
@@ -349,78 +317,6 @@
         memtable.insert(InternalValue::from_components(
             b"abc".to_vec(),
             b"abc".to_vec(),
-            0,
-            ValueType::Value,
-        ));
-        memtable.insert(InternalValue::from_components(
-            b"b".to_vec(),
-            b"abc".to_vec(),
-            0,
-            ValueType::Value,
-        ));
-        memtable.insert(InternalValue::from_components(
-            b"abcdef".to_vec(),
-            b"abc".to_vec(),
-            0,
-            ValueType::Value,
-        ));
-
-        assert_eq!(3, memtable.prefix("a").count());
-    }
-
-    #[test]
-=======
->>>>>>> 40563350
-    fn memtable_range() {
-        let memtable = MemTable::default();
-        memtable.insert(InternalValue::from_components(
-            b"a".to_vec(),
-            b"abc".to_vec(),
-            0,
-            ValueType::Value,
-        ));
-        memtable.insert(InternalValue::from_components(
-            b"abc".to_vec(),
-            b"abc".to_vec(),
-            0,
-            ValueType::Value,
-        ));
-        memtable.insert(InternalValue::from_components(
-            b"b".to_vec(),
-            b"abc".to_vec(),
-            0,
-            ValueType::Value,
-        ));
-        memtable.insert(InternalValue::from_components(
-            b"abcdef".to_vec(),
-            b"abc".to_vec(),
-            0,
-            ValueType::Value,
-        ));
-
-        let key: Slice = Slice::from("abcdef");
-
-        assert_eq!(
-            2,
-            memtable
-                .range(ParsedInternalKey::new(key, SeqNo::MAX, ValueType::Value)..)
-                .count()
-        );
-    }
-
-    #[test]
-    fn memtable_get_old_version() {
-        let memtable = MemTable::default();
-
-        memtable.insert(InternalValue::from_components(
-            b"abc".to_vec(),
-            b"abc".to_vec(),
-            0,
-            ValueType::Value,
-        ));
-        memtable.insert(InternalValue::from_components(
-            b"abc".to_vec(),
-            b"abc".to_vec(),
             99,
             ValueType::Value,
         ));
